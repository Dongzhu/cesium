/*global define*/
define([
        './defaultValue',
        './DeveloperError',
        './Cartesian3',
        './Math',
        './Matrix4',
        './Ellipsoid',
        './ComponentDatatype',
        './PrimitiveType',
        './BoundingSphere',
        './GeometryAttribute',
        './GeometryIndices',
        './VertexFormat'
    ], function(
        defaultValue,
        DeveloperError,
        Cartesian3,
        CesiumMath,
        Matrix4,
        Ellipsoid,
        ComponentDatatype,
        PrimitiveType,
        BoundingSphere,
        GeometryAttribute,
        GeometryIndices,
        VertexFormat) {
    "use strict";

    var scratchDirection = new Cartesian3();

    function addEdgePositions(i0, i1, numberOfPartitions, positions) {
        var indices = [];
        indices[0] = i0;
        indices[2 + (numberOfPartitions - 1) - 1] = i1;

        var origin = positions[i0];
        var direction = Cartesian3.subtract(positions[i1], positions[i0], scratchDirection);

        for ( var i = 1; i < numberOfPartitions; ++i) {
            var delta = i / numberOfPartitions;
            var position = Cartesian3.multiplyByScalar(direction, delta);
            Cartesian3.add(origin, position, position);

            indices[i] = positions.length;
            positions.push(position);
        }

        return indices;
    }

    var scratchX = new Cartesian3();
    var scratchY = new Cartesian3();
    var scratchOffsetX = new Cartesian3();
    var scratchOffsetY = new Cartesian3();

    function addFaceTriangles(leftBottomToTop, bottomLeftToRight, rightBottomToTop, topLeftToRight, numberOfPartitions, positions, indices) {
        var origin = positions[bottomLeftToRight[0]];
        var x = Cartesian3.subtract(positions[bottomLeftToRight[bottomLeftToRight.length - 1]], origin, scratchX);
        var y = Cartesian3.subtract(positions[topLeftToRight[0]], origin, scratchY);

        var bottomIndicesBuffer = [];
        var topIndicesBuffer = [];

        var bottomIndices = bottomLeftToRight;
        var topIndices = topIndicesBuffer;

        for ( var j = 1; j <= numberOfPartitions; ++j) {
            if (j !== numberOfPartitions) {
                if (j !== 1) {
                    //
                    // This copy could be avoided by ping ponging buffers.
                    //
                    bottomIndicesBuffer = topIndicesBuffer.slice(0);
                    bottomIndices = bottomIndicesBuffer;
                }

                topIndicesBuffer[0] = leftBottomToTop[j];
                topIndicesBuffer[numberOfPartitions] = rightBottomToTop[j];

                var deltaY = j / numberOfPartitions;
                var offsetY = Cartesian3.multiplyByScalar(y, deltaY, scratchOffsetY);

                for ( var i = 1; i < numberOfPartitions; ++i) {
                    var deltaX = i / numberOfPartitions;
                    var offsetX = Cartesian3.multiplyByScalar(x, deltaX, scratchOffsetX);
                    var position = Cartesian3.add(origin, offsetX);
                    Cartesian3.add(position, offsetY, position);

                    topIndicesBuffer[i] = positions.length;
                    positions.push(position);
                }
            } else {
                if (j !== 1) {
                    bottomIndices = topIndicesBuffer;
                }
                topIndices = topLeftToRight;
            }

            for ( var k = 0; k < numberOfPartitions; ++k) {
                indices.push(bottomIndices[k]);
                indices.push(bottomIndices[k + 1]);
                indices.push(topIndices[k + 1]);

                indices.push(bottomIndices[k]);
                indices.push(topIndices[k + 1]);
                indices.push(topIndices[k]);
            }
        }
    }

    var sphericalNormal = new Cartesian3();
    var normal = new Cartesian3();
    var tangent = new Cartesian3();
    var binormal = new Cartesian3();

    /**
     * Creates vertices and indices for an ellipsoid centered at the origin.
     *
     * @alias EllipsoidGeometry
     * @constructor
     *
     * @param {Ellipsoid} [options.ellipsoi=Ellipsoid.UNIT_SPHERE] The ellipsoid used to create vertex attributes.
     * @param {Number} [options.numberOfPartitions=32] The number of times to partition the ellipsoid in a plane formed by two radii in a single quadrant.
     * @param {VertexFormat} [options.vertexFormat=VertexFormat.DEFAULT] The vertex attributes to be computed.
     * @param {Matrix4} [options.modelMatrix] The model matrix for this ellipsoid.
     * @param {DOC_TBA} [options.pickData] DOC_TBA
     *
     * @exception {DeveloperError} options.numberOfPartitions must be greater than zero.
     *
     * @example
     * var ellipsoid = new EllipsoidGeometry({
     *     vertexFormat : VertexFormat.POSITION_ONLY,
     *     ellipsoid : new Ellipsoid(1000000.0, 500000.0, 500000.0),
     *     modelMatrix : Transforms.eastNorthUpToFixedFrame(center)
     * });
     */
    var EllipsoidGeometry = function(options) {
        options = defaultValue(options, defaultValue.EMPTY_OBJECT);

        var ellipsoid = defaultValue(options.ellipsoid, Ellipsoid.UNIT_SPHERE);
        var numberOfPartitions = defaultValue(options.numberOfPartitions, 32);

        var vertexFormat = defaultValue(options.vertexFormat, VertexFormat.DEFAULT);

        if (numberOfPartitions <= 0) {
            throw new DeveloperError('options.numberOfPartitions must be greater than zero.');
        }

        var positions = [];
        var indices = [];

        //
        // Initial cube.  In the plane, z = -1:
        //
        //                   +y
        //                    |
        //             Q2     * p3     Q1
        //                  / | \
        //              p0 *--+--* p2   +x
        //                  \ | /
        //             Q3     * p1     Q4
        //                    |
        //
        // Similarly, p4 to p7 are in the plane z = 1.
        //
        positions.push(new Cartesian3(-1, 0, -1));
        positions.push(new Cartesian3(0, -1, -1));
        positions.push(new Cartesian3(1, 0, -1));
        positions.push(new Cartesian3(0, 1, -1));
        positions.push(new Cartesian3(-1, 0, 1));
        positions.push(new Cartesian3(0, -1, 1));
        positions.push(new Cartesian3(1, 0, 1));
        positions.push(new Cartesian3(0, 1, 1));

        //
        // Edges
        //
        // 0 -> 1, 1 -> 2, 2 -> 3, 3 -> 0.  Plane z = -1
        // 4 -> 5, 5 -> 6, 6 -> 7, 7 -> 4.  Plane z = 1
        // 0 -> 4, 1 -> 5, 2 -> 6, 3 -> 7.  From plane z = -1 to plane z - 1
        //
        var edge0to1 = addEdgePositions(0, 1, numberOfPartitions, positions);
        var edge1to2 = addEdgePositions(1, 2, numberOfPartitions, positions);
        var edge2to3 = addEdgePositions(2, 3, numberOfPartitions, positions);
        var edge3to0 = addEdgePositions(3, 0, numberOfPartitions, positions);

        var edge4to5 = addEdgePositions(4, 5, numberOfPartitions, positions);
        var edge5to6 = addEdgePositions(5, 6, numberOfPartitions, positions);
        var edge6to7 = addEdgePositions(6, 7, numberOfPartitions, positions);
        var edge7to4 = addEdgePositions(7, 4, numberOfPartitions, positions);

        var edge0to4 = addEdgePositions(0, 4, numberOfPartitions, positions);
        var edge1to5 = addEdgePositions(1, 5, numberOfPartitions, positions);
        var edge2to6 = addEdgePositions(2, 6, numberOfPartitions, positions);
        var edge3to7 = addEdgePositions(3, 7, numberOfPartitions, positions);

        // Q3 Face
        addFaceTriangles(edge0to4, edge0to1, edge1to5, edge4to5, numberOfPartitions, positions, indices);
        // Q4 Face
        addFaceTriangles(edge1to5, edge1to2, edge2to6, edge5to6, numberOfPartitions, positions, indices);
        // Q1 Face
        addFaceTriangles(edge2to6, edge2to3, edge3to7, edge6to7, numberOfPartitions, positions, indices);
        // Q2 Face
        addFaceTriangles(edge3to7, edge3to0, edge0to4, edge7to4, numberOfPartitions, positions, indices);
        // Plane z = 1
        addFaceTriangles(edge7to4.slice(0).reverse(), edge4to5, edge5to6, edge6to7.slice(0).reverse(), numberOfPartitions, positions, indices);
        // Plane z = -1
        addFaceTriangles(edge1to2, edge0to1.slice(0).reverse(), edge3to0.slice(0).reverse(), edge2to3, numberOfPartitions, positions, indices);

        var attributes = {};

        var length = positions.length;
        var i;
        var j;

        if (vertexFormat.position) {
            // Expand cube into ellipsoid and flatten values
            var radii = ellipsoid.getRadii();
            var flattenedPositions = new Array(length * 3);

            for (i = j = 0; i < length; ++i) {
                var item = positions[i];
                Cartesian3.normalize(item, item);
                Cartesian3.multiplyComponents(item, radii, item);

                flattenedPositions[j++] = item.x;
                flattenedPositions[j++] = item.y;
                flattenedPositions[j++] = item.z;
            }

            attributes.position = new GeometryAttribute({
                componentDatatype : ComponentDatatype.FLOAT,
                componentsPerAttribute : 3,
                values : flattenedPositions
            });
        }

        if (vertexFormat.st) {
            var texCoords = new Array(length * 2);
            var oneOverRadii = ellipsoid.getOneOverRadii();

            for (i = j = 0; i < length; ++i) {
                Cartesian3.multiplyComponents(positions[i], oneOverRadii, sphericalNormal);
                Cartesian3.normalize(sphericalNormal, sphericalNormal);

                texCoords[j++] = Math.atan2(sphericalNormal.y, sphericalNormal.x) * CesiumMath.ONE_OVER_TWO_PI + 0.5;
                texCoords[j++] = Math.asin(sphericalNormal.z) * CesiumMath.ONE_OVER_PI + 0.5;
            }

            attributes.st = new GeometryAttribute({
                componentDatatype : ComponentDatatype.FLOAT,
                componentsPerAttribute : 2,
                values : texCoords
            });
        }

        if (vertexFormat.normal || vertexFormat.tangent || vertexFormat.binormal) {
            var normals = (vertexFormat.normal) ? new Array(length * 3) : undefined;
            var tangents = (vertexFormat.tangent) ? new Array(length * 3) : undefined;
            var binormals = (vertexFormat.binormal) ? new Array(length * 3) : undefined;

            for (i = j = 0; i < length; ++i, j += 3) {
                ellipsoid.geodeticSurfaceNormal(positions[i], normal);
<<<<<<< HEAD
                Cartesian3.cross(Cartesian3.UNIT_Z, normal, tangent).normalize(tangent);
                Cartesian3.cross(tangent, normal, binormal).normalize(binormal);
=======
                Cartesian3.cross(Cartesian3.UNIT_Z, normal, tangent);
                Cartesian3.cross(normal, tangent, binormal);
>>>>>>> 17124641

                if (vertexFormat.normal) {
                    normals[j] = normal.x;
                    normals[j + 1] = normal.y;
                    normals[j + 2] = normal.z;
                }

                if (vertexFormat.tangent) {
                    tangents[j] = tangent.x;
                    tangents[j + 1] = tangent.y;
                    tangents[j + 2] = tangent.z;
                }

                if (vertexFormat.binormal) {
                    binormals[j] = binormal.x;
                    binormals[j + 1] = binormal.y;
                    binormals[j + 2] = binormal.z;
                }
            }

            if (vertexFormat.normal) {
                attributes.normal = new GeometryAttribute({
                    componentDatatype : ComponentDatatype.FLOAT,
                    componentsPerAttribute : 3,
                    values : normals
                });
            }

            if (vertexFormat.tangent) {
                attributes.tangent = new GeometryAttribute({
                    componentDatatype : ComponentDatatype.FLOAT,
                    componentsPerAttribute : 3,
                    values : tangents
                });
            }

            if (vertexFormat.binormal) {
                attributes.binormal = new GeometryAttribute({
                    componentDatatype : ComponentDatatype.FLOAT,
                    componentsPerAttribute : 3,
                    values : binormals
                });
            }
        }

        /**
         * An object containing {@link GeometryAttribute} properties named after each of the
         * <code>true</code> values of the {@link VertexFormat} option.
         *
         * @type Object
         */
        this.attributes = attributes;

        /**
         * An array of {@link GeometryIndices} defining primitives.
         *
         * @type Array
         */
        this.indexLists = [
            new GeometryIndices({
                primitiveType : PrimitiveType.TRIANGLES,
                values : indices
            })
        ];

        /**
         * A tight-fitting bounding sphere that encloses the vertices of the geometry.
         *
         * @type BoundingSphere
         */
        this.boundingSphere = BoundingSphere.fromEllipsoid(ellipsoid);

        /**
         * The 4x4 transformation matrix that transforms the geometry from model to world coordinates.
         * When this is the identity matrix, the geometry is drawn in world coordinates, i.e., Earth's WGS84 coordinates.
         * Local reference frames can be used by providing a different transformation matrix, like that returned
         * by {@link Transforms.eastNorthUpToFixedFrame}.
         *
         * @type Matrix4
         */
        this.modelMatrix = defaultValue(options.modelMatrix, Matrix4.IDENTITY.clone());

        /**
         * DOC_TBA
         */
        this.pickData = options.pickData;
    };

    return EllipsoidGeometry;
});<|MERGE_RESOLUTION|>--- conflicted
+++ resolved
@@ -262,13 +262,8 @@
 
             for (i = j = 0; i < length; ++i, j += 3) {
                 ellipsoid.geodeticSurfaceNormal(positions[i], normal);
-<<<<<<< HEAD
                 Cartesian3.cross(Cartesian3.UNIT_Z, normal, tangent).normalize(tangent);
-                Cartesian3.cross(tangent, normal, binormal).normalize(binormal);
-=======
-                Cartesian3.cross(Cartesian3.UNIT_Z, normal, tangent);
-                Cartesian3.cross(normal, tangent, binormal);
->>>>>>> 17124641
+                Cartesian3.cross(normal, tangent, binormal).normalize(binormal);
 
                 if (vertexFormat.normal) {
                     normals[j] = normal.x;
