#ifdef VECTOR_TILE
uniform vec4 u_highlightColor;
#endif

varying vec2 v_st;
varying float v_inverse_depth;

void main()
{
    czm_materialInput materialInput;

    materialInput.s = v_st.s;
    materialInput.st = v_st;
    materialInput.str = vec3(v_st, 0.0);

    czm_material material = czm_getMaterial(materialInput);
    gl_FragColor = vec4(material.diffuse + material.emission, material.alpha);
<<<<<<< HEAD
    czm_logDepth(v_inverse_depth);
=======

#ifdef VECTOR_TILE
    gl_FragColor *= u_highlightColor;
#endif
>>>>>>> 662a833b
}<|MERGE_RESOLUTION|>--- conflicted
+++ resolved
@@ -15,12 +15,8 @@
 
     czm_material material = czm_getMaterial(materialInput);
     gl_FragColor = vec4(material.diffuse + material.emission, material.alpha);
-<<<<<<< HEAD
     czm_logDepth(v_inverse_depth);
-=======
-
 #ifdef VECTOR_TILE
     gl_FragColor *= u_highlightColor;
 #endif
->>>>>>> 662a833b
 }