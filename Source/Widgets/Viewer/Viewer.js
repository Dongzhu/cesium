/*global define*/
define([
        '../../Core/clone',
        '../../Core/defaultValue',
        '../../Core/defined',
        '../../Core/DeveloperError',
        '../../Core/defineProperties',
        '../../Core/destroyObject',
        '../../Core/Event',
        '../../Core/EventHelper',
        '../../Core/formatError',
        '../../Core/requestAnimationFrame',
        '../../DynamicScene/DataSourceCollection',
        '../../DynamicScene/DataSourceDisplay',
        '../Animation/Animation',
        '../Animation/AnimationViewModel',
        '../BaseLayerPicker/BaseLayerPicker',
        '../BaseLayerPicker/createDefaultImageryProviderViewModels',
        '../BaseLayerPicker/createDefaultTerrainProviderViewModels',
        '../CesiumWidget/CesiumWidget',
        '../ClockViewModel',
        '../FullscreenButton/FullscreenButton',
        '../Geocoder/Geocoder',
        '../getElement',
        '../HomeButton/HomeButton',
        '../InfoBox/InfoBox',
        '../NavigationHelpButton/NavigationHelpButton',
        '../PerformanceWatchdog/PerformanceWatchdog',
        '../SceneModePicker/SceneModePicker',
        '../SelectionIndicator/SelectionIndicator',
        '../subscribeAndEvaluate',
        '../Timeline/Timeline',
        '../../ThirdParty/knockout'
    ], function(
        clone,
        defaultValue,
        defined,
        DeveloperError,
        defineProperties,
        destroyObject,
        Event,
        EventHelper,
        formatError,
        requestAnimationFrame,
        DataSourceCollection,
        DataSourceDisplay,
        Animation,
        AnimationViewModel,
        BaseLayerPicker,
        createDefaultImageryProviderViewModels,
        createDefaultTerrainProviderViewModels,
        CesiumWidget,
        ClockViewModel,
        FullscreenButton,
        Geocoder,
        getElement,
        HomeButton,
        InfoBox,
        NavigationHelpButton,
        PerformanceWatchdog,
        SceneModePicker,
        SelectionIndicator,
        subscribeAndEvaluate,
        Timeline,
        knockout) {
    "use strict";

    function onTimelineScrubfunction(e) {
        var clock = e.clock;
        clock.currentTime = e.timeJulian;
        clock.shouldAnimate = false;
    }

    /**
     * A base widget for building applications.  It composites all of the standard Cesium widgets into one reusable package.
     * The widget can always be extended by using mixins, which add functionality useful for a variety of applications.
     *
     * @alias Viewer
     * @constructor
     *
     * @param {Element|String} container The DOM element or ID that will contain the widget.
     * @param {Object} [options] Configuration options for the widget.
     * @param {Boolean} [options.animation=true] If set to false, the Animation widget will not be created.
     * @param {Boolean} [options.baseLayerPicker=true] If set to false, the BaseLayerPicker widget will not be created.
     * @param {Boolean} [options.fullscreenButton=true] If set to false, the FullscreenButton widget will not be created.
     * @param {Boolean} [options.geocoder=true] If set to false, the Geocoder widget will not be created.
     * @param {Boolean} [options.homeButton=true] If set to false, the HomeButton widget will not be created.
     * @param {Boolean} [options.infoBox=true] If set to false, the InfoBox widget will not be created.
     * @param {Boolean} [options.sceneModePicker=true] If set to false, the SceneModePicker widget will not be created.
     * @param {Boolean} [options.selectionIndicator=true] If set to false, the SelectionIndicator widget will not be created.
     * @param {Boolean} [options.timeline=true] If set to false, the Timeline widget will not be created.
     * @param {Boolean} [options.navigationHelpButton=true] If set to the false, the navigation help button will not be created.
     * @param {Boolean} [options.navigationInstructionsInitiallyVisible=true] True if the navigation instructions should initially be visible, or false if the should not be shown until the user explicitly clicks the button.
     * @param {ProviderViewModel} [options.selectedImageryProviderViewModel] The view model for the current base imagery layer, if not supplied the first available base layer is used.  This value is only valid if options.baseLayerPicker is set to true.
     * @param {Array} [options.imageryProviderViewModels=createDefaultImageryProviderViewModels()] The array of ProviderViewModels to be selectable from the BaseLayerPicker.  This value is only valid if options.baseLayerPicker is set to true.
     * @param {ProviderViewModel} [options.selectedTerrainProviderViewModel] The view model for the current base terrain layer, if not supplied the first available base layer is used.  This value is only valid if options.baseLayerPicker is set to true.
     * @param {Array} [options.terrainProviderViewModels=createDefaultTerrainProviderViewModels()] The array of ProviderViewModels to be selectable from the BaseLayerPicker.  This value is only valid if options.baseLayerPicker is set to true.
     * @param {ImageryProvider} [options.imageryProvider=new BingMapsImageryProvider()] The imagery provider to use.  This value is only valid if options.baseLayerPicker is set to false.
     * @param {TerrainProvider} [options.terrainProvider=new EllipsoidTerrainProvider()] The terrain provider to use
     * @param {SkyBox} [options.skyBox] The skybox used to render the stars.  When <code>undefined</code>, the default stars are used.
     * @param {Element} [options.fullscreenElement=document.body] The element to make full screen when the full screen button is pressed.
     * @param {Boolean} [options.useDefaultRenderLoop=true] True if this widget should control the render loop, false otherwise.
     * @param {Number} [options.targetFrameRate] The target frame rate when using the default render loop.
     * @param {Boolean} [options.showRenderLoopErrors=true] If true, this widget will automatically display an HTML panel to the user containing the error, if a render loop error occurs.
     * @param {Boolean} [options.automaticallyTrackDataSourceClocks=true] If true, this widget will automatically track the clock settings of newly added DataSources, updating if the DataSource's clock changes.  Set this to false if you want to configure the clock independently.
     * @param {Object} [options.contextOptions=undefined] Context and WebGL creation properties corresponding to {@link Context#options}.
     * @param {SceneMode} [options.sceneMode=SceneMode.SCENE3D] The initial scene mode.
     * @param {Boolean} [options.performanceWatchdog=true] If set to false, the {@link PerformanceWatchdog} will not be created.  By default, the performance watchdog monitors
     *        the frame rate and, when the frame rate is low, it displays a message suggesting that the user try a different browser or update their video drivers.  It can also
     *        be configured to redirect to a different URL on a rendering error or a low frame rate.
     * @param {Object} [options.performanceWatchdogOptions] The options to pass to the constructor of the {@link PerformanceWatchdog}.
     *
     * @exception {DeveloperError} Element with id "container" does not exist in the document.
     * @exception {DeveloperError} options.imageryProvider is not available when using the BaseLayerPicker widget, specify options.selectedImageryProviderViewModel instead.
     * @exception {DeveloperError} options.terrainProvider is not available when using the BaseLayerPicker widget, specify options.selectedTerrainProviderViewModel instead.
     * @exception {DeveloperError} options.selectedImageryProviderViewModel is not available when not using the BaseLayerPicker widget, specify options.imageryProvider instead.
     * @exception {DeveloperError} options.selectedTerrainProviderViewModel is not available when not using the BaseLayerPicker widget, specify options.terrainProvider instead.
     *
     * @see Animation
     * @see BaseLayerPicker
     * @see CesiumWidget
     * @see FullscreenButton
     * @see HomeButton
     * @see SceneModePicker
     * @see Timeline
     * @see viewerDragDropMixin
     * @see viewerDynamicObjectMixin
     *
     * @example
     * //Initialize the viewer widget with several custom options and mixins.
     * var viewer = new Cesium.Viewer('cesiumContainer', {
     *     //Start in Columbus Viewer
     *     sceneMode : Cesium.SceneMode.COLUMBUS_VIEW,
     *     //Use standard Cesium terrain
     *     terrainProvider : new Cesium.CesiumTerrainProvider({
     *         url : '//cesiumjs.org/smallterrain',
     *         credit : 'Terrain data courtesy Analytical Graphics, Inc.'
     *     }),
     *     //Hide the base layer picker
     *     baseLayerPicker : false,
     *     //Use OpenStreetMaps
     *     imageryProvider : new Cesium.OpenStreetMapImageryProvider({
     *         url : '//a.tile.openstreetmap.org/'
     *     }),
     *     // Use high-res stars downloaded from https://github.com/AnalyticalGraphicsInc/cesium-assets
     *     skyBox : new Cesium.SkyBox({
     *         sources : {
     *           positiveX : 'stars/TychoSkymapII.t3_08192x04096_80_px.jpg',
     *           negativeX : 'stars/TychoSkymapII.t3_08192x04096_80_mx.jpg',
     *           positiveY : 'stars/TychoSkymapII.t3_08192x04096_80_py.jpg',
     *           negativeY : 'stars/TychoSkymapII.t3_08192x04096_80_my.jpg',
     *           positiveZ : 'stars/TychoSkymapII.t3_08192x04096_80_pz.jpg',
     *           negativeZ : 'stars/TychoSkymapII.t3_08192x04096_80_mz.jpg'
     *         }
     *     })
     * });
     *
     * //Add basic drag and drop functionality
     * viewer.extend(Cesium.viewerDragDropMixin);
     *
     * //Allow users to zoom and follow objects loaded from CZML by clicking on it.
     * viewer.extend(Cesium.viewerDynamicObjectMixin);
     *
     * //Show a pop-up alert if we encounter an error when processing a dropped file
     * viewer.dropError.addEventListener(function(dropHandler, name, error) {
     *     console.log(error);
     *     window.alert(error);
     * });
     */
    var Viewer = function(container, options) {
        //>>includeStart('debug', pragmas.debug);
        if (!defined(container)) {
            throw new DeveloperError('container is required.');
        }
        //>>includeEnd('debug');

        container = getElement(container);
        options = defaultValue(options, defaultValue.EMPTY_OBJECT);

        var createBaseLayerPicker = !defined(options.baseLayerPicker) || options.baseLayerPicker !== false;

        //>>includeStart('debug', pragmas.debug);
        // If using BaseLayerPicker, imageryProvider is an invalid option
        if (createBaseLayerPicker && defined(options.imageryProvider)) {
            throw new DeveloperError('options.imageryProvider is not available when using the BaseLayerPicker widget. \
Either specify options.selectedImageryProviderViewModel instead or set options.baseLayerPicker to false.');
        }

        // If not using BaseLayerPicker, selectedImageryProviderViewModel is an invalid option
        if (!createBaseLayerPicker && defined(options.selectedImageryProviderViewModel)) {
            throw new DeveloperError('options.selectedImageryProviderViewModel is not available when not using the BaseLayerPicker widget. \
Either specify options.imageryProvider instead or set options.baseLayerPicker to true.');
        }

        // If using BaseLayerPicker, terrainProvider is an invalid option
        if (createBaseLayerPicker && defined(options.terrainProvider)) {
            throw new DeveloperError('options.terrainProvider is not available when using the BaseLayerPicker widget. \
Either specify options.selectedTerrainProviderViewModel instead or set options.baseLayerPicker to false.');
        }

        // If not using BaseLayerPicker, selectedTerrainProviderViewModel is an invalid option
        if (!createBaseLayerPicker && defined(options.selectedTerrainProviderViewModel)) {
            throw new DeveloperError('options.selectedTerrainProviderViewModel is not available when not using the BaseLayerPicker widget. \
Either specify options.terrainProvider instead or set options.baseLayerPicker to true.');
        }
        //>>includeEnd('debug')

        var viewerContainer = document.createElement('div');
        viewerContainer.className = 'cesium-viewer';
        container.appendChild(viewerContainer);

        // Cesium widget container
        var cesiumWidgetContainer = document.createElement('div');
        cesiumWidgetContainer.className = 'cesium-viewer-cesiumWidgetContainer';
        viewerContainer.appendChild(cesiumWidgetContainer);

        // Bottom container
        var bottomContainer = document.createElement('div');
        bottomContainer.className = 'cesium-viewer-bottom';

        this._bottomContainer = bottomContainer;
        viewerContainer.appendChild(bottomContainer);

        // Cesium widget
        var cesiumWidget = new CesiumWidget(cesiumWidgetContainer, {
            terrainProvider : options.terrainProvider,
            imageryProvider : createBaseLayerPicker ? false : options.imageryProvider,
            skyBox : options.skyBox,
            sceneMode : options.sceneMode,
            contextOptions : options.contextOptions,
            useDefaultRenderLoop : options.useDefaultRenderLoop,
<<<<<<< HEAD
            showRenderLoopErrors : options.showRenderLoopErrors,
            creditContainer : bottomContainer,
            creditCssClass : 'cesium-viewer-credits'
=======
            targetFrameRate : options.targetFrameRate,
            showRenderLoopErrors : options.showRenderLoopErrors
>>>>>>> 539863bd
        });

        var dataSourceCollection = new DataSourceCollection();
        var dataSourceDisplay = new DataSourceDisplay(cesiumWidget.scene, dataSourceCollection);

        var clock = cesiumWidget.clock;
        var clockViewModel = new ClockViewModel(clock);
        var eventHelper = new EventHelper();
        var that = this;

        eventHelper.add(clock.onTick, function(clock) {
            var isUpdated = dataSourceDisplay.update(clock.currentTime);
            if (that._allowDataSourcesToSuspendAnimation) {
                clockViewModel.canAnimate = isUpdated;
            }
        });

        // Selection Indicator
        var selectionIndicator;
        if (!defined(options.selectionIndicator) || options.selectionIndicator !== false) {
            var selectionIndicatorContainer = document.createElement('div');
            selectionIndicatorContainer.className = 'cesium-viewer-selectionIndicatorContainer';
            viewerContainer.appendChild(selectionIndicatorContainer);
            selectionIndicator = new SelectionIndicator(selectionIndicatorContainer, cesiumWidget.scene);
        }

        // Info Box
        var infoBox;
        if (!defined(options.infoBox) || options.infoBox !== false) {
            var infoBoxContainer = document.createElement('div');
            infoBoxContainer.className = 'cesium-viewer-infoBoxContainer';
            viewerContainer.appendChild(infoBoxContainer);
            infoBox = new InfoBox(infoBoxContainer);
        }

        // Main Toolbar
        var toolbar = document.createElement('div');
        toolbar.className = 'cesium-viewer-toolbar';
        viewerContainer.appendChild(toolbar);

        // Geocoder
        var geocoder;
        if (!defined(options.geocoder) || options.geocoder !== false) {
            var geocoderContainer = document.createElement('div');
            geocoderContainer.className = 'cesium-viewer-geocoderContainer';
            toolbar.appendChild(geocoderContainer);
            geocoder = new Geocoder({
                container : geocoderContainer,
                scene : cesiumWidget.scene,
                ellipsoid : cesiumWidget.scene.globe.ellipsoid
            });
        }

        // HomeButton
        var homeButton;
        if (!defined(options.homeButton) || options.homeButton !== false) {
            homeButton = new HomeButton(toolbar, cesiumWidget.scene, cesiumWidget.scene.globe.ellipsoid);
            if (defined(geocoder)) {
                eventHelper.add(homeButton.viewModel.command.afterExecute, function() {
                    var viewModel = geocoder.viewModel;
                    viewModel.searchText = '';
                    if (viewModel.isSearchInProgress) {
                        viewModel.search();
                    }
                });
            }
        }

        // SceneModePicker
        var sceneModePicker;
        if (!defined(options.sceneModePicker) || options.sceneModePicker !== false) {
            sceneModePicker = new SceneModePicker(toolbar, cesiumWidget.scene);
        }

        // BaseLayerPicker
        var baseLayerPicker;
        if (createBaseLayerPicker) {
            var imageryProviderViewModels = defaultValue(options.imageryProviderViewModels, createDefaultImageryProviderViewModels());
            var terrainProviderViewModels = defaultValue(options.terrainProviderViewModels, createDefaultTerrainProviderViewModels());

            baseLayerPicker = new BaseLayerPicker(toolbar, {
                globe : cesiumWidget.scene.globe,
                imageryProviderViewModels : imageryProviderViewModels,
                selectedImageryProviderViewModel : options.selectedImageryProviderViewModel,
                terrainProviderViewModels : terrainProviderViewModels,
                selectedTerrainProviderViewModel : options.selectedTerrainProviderViewModel
            });

            //Grab the dropdown for resize code.
            var elements = toolbar.getElementsByClassName('cesium-baseLayerPicker-dropDown');
            this._baseLayerPickerDropDown = elements[0];
        }

        // Navigation Help Button
        var navigationHelpButton;
        if (!defined(options.navigationHelpButton) || options.navigationHelpButton !== false) {
            navigationHelpButton = new NavigationHelpButton({
                container : toolbar,
                instructionsInitiallyVisible : defaultValue(options.navigationInstructionsInitiallyVisible, true)
            });
        }

        // Animation
        var animation;
        if (!defined(options.animation) || options.animation !== false) {
            var animationContainer = document.createElement('div');
            animationContainer.className = 'cesium-viewer-animationContainer';
            viewerContainer.appendChild(animationContainer);
            animation = new Animation(animationContainer, new AnimationViewModel(clockViewModel));
        }

        // Timeline
        var timeline;
        if (!defined(options.timeline) || options.timeline !== false) {
            var timelineContainer = document.createElement('div');
            timelineContainer.className = 'cesium-viewer-timelineContainer';
            viewerContainer.appendChild(timelineContainer);
            timeline = new Timeline(timelineContainer, clock);
            timeline.addEventListener('settime', onTimelineScrubfunction, false);
            timeline.zoomTo(clock.startTime, clock.stopTime);
        }

        // Fullscreen
        var fullscreenButton;
        if (!defined(options.fullscreenButton) || options.fullscreenButton !== false) {
            var fullscreenContainer = document.createElement('div');
            fullscreenContainer.className = 'cesium-viewer-fullscreenContainer';
            viewerContainer.appendChild(fullscreenContainer);
            fullscreenButton = new FullscreenButton(fullscreenContainer, options.fullscreenElement);

            //Subscribe to fullscreenButton.viewModel.isFullscreenEnabled so
            //that we can hide/show the button as well as size the timeline.
            this._fullscreenSubscription = subscribeAndEvaluate(fullscreenButton.viewModel, 'isFullscreenEnabled', function(isFullscreenEnabled) {
                fullscreenContainer.style.display = isFullscreenEnabled ? 'block' : 'none';
                if (defined(timeline)) {
                    timeline.container.style.right = fullscreenContainer.clientWidth + 'px';
                    timeline.resize();
                }
            });
        } else if (defined(timeline)) {
            timeline.container.style.right = 0;
        }

        // Performance watchdog
        var performanceWatchdog;
        if (!defined(options.performanceWatchdog) || options.performanceWatchdog !== false) {
            var performanceWatchdogOptions = clone(defaultValue(options.performanceWatchdogOptions, defaultValue.EMPTY_OBJECT));
            performanceWatchdogOptions.container = bottomContainer;
            performanceWatchdogOptions.scene = cesiumWidget.scene;
            performanceWatchdog = new PerformanceWatchdog(performanceWatchdogOptions);
        }

        /**
         * Gets or sets the data source to track with the viewer's clock.
         * @type {DataSource}
         */
        this.clockTrackedDataSource = undefined;

        knockout.track(this, ['clockTrackedDataSource']);

        this._dataSourceChangedListeners = {};
        this._knockoutSubscriptions = [];
        var automaticallyTrackDataSourceClocks = defaultValue(options.automaticallyTrackDataSourceClocks, true);

        function trackDataSourceClock(dataSource) {
            if (defined(dataSource)) {
                var dataSourceClock = dataSource.clock;
                if (defined(dataSourceClock)) {
                    dataSourceClock.getValue(clock);
                    if (defined(timeline)) {
                        timeline.updateFromClock();
                        timeline.zoomTo(dataSourceClock.startTime, dataSourceClock.stopTime);
                    }
                }
            }
        }

        this._knockoutSubscriptions.push(subscribeAndEvaluate(this, 'clockTrackedDataSource', function(value) {
            trackDataSourceClock(value);
        }));

        var onDataSourceChanged = function(dataSource) {
            if (that.clockTrackedDataSource === dataSource) {
                trackDataSourceClock(dataSource);
            }
        };

        var onDataSourceAdded = function(dataSourceCollection, dataSource) {
            if (automaticallyTrackDataSourceClocks) {
                that.clockTrackedDataSource = dataSource;
            }
            var id = dataSource.dynamicObjects.id;
            var removalFunc = eventHelper.add(dataSource.changedEvent, onDataSourceChanged);
            that._dataSourceChangedListeners[id] = removalFunc;
        };

        var onDataSourceRemoved = function(dataSourceCollection, dataSource) {
            var resetClock = (that.clockTrackedDataSource === dataSource);
            var id = dataSource.dynamicObjects.id;
            that._dataSourceChangedListeners[id]();
            that._dataSourceChangedListeners[id] = undefined;
            if (resetClock) {
                var numDataSources = dataSourceCollection.length;
                if (automaticallyTrackDataSourceClocks && numDataSources > 0) {
                    that.clockTrackedDataSource = dataSourceCollection.get(numDataSources - 1);
                } else {
                    that.clockTrackedDataSource = undefined;
                }
            }
        };

        eventHelper.add(dataSourceCollection.dataSourceAdded, onDataSourceAdded);
        eventHelper.add(dataSourceCollection.dataSourceRemoved, onDataSourceRemoved);

        this._container = container;
        this._element = viewerContainer;
        this._cesiumWidget = cesiumWidget;
        this._selectionIndicator = selectionIndicator;
        this._infoBox = infoBox;
        this._dataSourceCollection = dataSourceCollection;
        this._dataSourceDisplay = dataSourceDisplay;
        this._clockViewModel = clockViewModel;
        this._toolbar = toolbar;
        this._homeButton = homeButton;
        this._sceneModePicker = sceneModePicker;
        this._baseLayerPicker = baseLayerPicker;
        this._animation = animation;
        this._timeline = timeline;
        this._fullscreenButton = fullscreenButton;
        this._geocoder = geocoder;
        this._eventHelper = eventHelper;
        this._lastWidth = 0;
        this._lastHeight = 0;
        this._allowDataSourcesToSuspendAnimation = true;

        // Prior to each render, check if anything needs to be resized.
        cesiumWidget.scene.preRender.addEventListener(function(scene, time) {
            resizeViewer(that);
        });
    };

    defineProperties(Viewer.prototype, {
        /**
         * Gets the parent container.
         * @memberof Viewer.prototype
         * @type {Element}
         */
        container : {
            get : function() {
                return this._container;
            }
        },

        /**
         * Gets the CesiumWidget.
         * @memberof Viewer.prototype
         * @type {CesiumWidget}
         */
        cesiumWidget : {
            get : function() {
                return this._cesiumWidget;
            }
        },

        /**
         * Gets the selection indicator.
         * @memberof Viewer.prototype
         * @type {SelectionIndicator}
         */
        selectionIndicator : {
            get : function() {
                return this._selectionIndicator;
            }
        },

        /**
         * Gets the info box.
         * @memberof Viewer.prototype
         * @type {InfoBox}
         */
        infoBox : {
            get : function() {
                return this._infoBox;
            }
        },

        /**
         * Gets the Geocoder.
         * @memberof Viewer.prototype
         * @type {Geocoder}
         */
        geocoder : {
            get : function() {
                return this._geocoder;
            }
        },

        /**
         * Gets the HomeButton.
         * @memberof Viewer.prototype
         * @type {HomeButton}
         */
        homeButton : {
            get : function() {
                return this._homeButton;
            }
        },

        /**
         * Gets the SceneModePicker.
         * @memberof Viewer.prototype
         * @type {SceneModePicker}
         */
        sceneModePicker : {
            get : function() {
                return this._sceneModePicker;
            }
        },

        /**
         * Gets the BaseLayerPicker.
         * @memberof Viewer.prototype
         * @type {BaseLayerPicker}
         */
        baseLayerPicker : {
            get : function() {
                return this._baseLayerPicker;
            }
        },

        /**
         * Gets the Animation widget.
         * @memberof Viewer.prototype
         * @type {Animation}
         */
        animation : {
            get : function() {
                return this._animation;
            }
        },

        /**
         * Gets the Timeline widget.
         * @memberof Viewer.prototype
         * @type {Timeline}
         */
        timeline : {
            get : function() {
                return this._timeline;
            }
        },

        /**
         * Gets the FullscreenButton.
         * @memberof Viewer.prototype
         * @type {FullscreenButton}
         */
        fullscreenButton : {
            get : function() {
                return this._fullscreenButton;
            }
        },

        /**
         * Gets the display used for {@link DataSource} visualization.
         * @memberof Viewer.prototype
         * @type {DataSourceDisplay}
         */
        dataSourceDisplay : {
            get : function() {
                return this._dataSourceDisplay;
            }
        },

        /**
         * Gets the set of {@link DataSource} instances to be visualized.
         * @memberof Viewer.prototype
         * @type {DataSourceCollection}
         */
        dataSources : {
            get : function() {
                return this._dataSourceCollection;
            }
        },

        /**
         * Gets the canvas.
         * @memberof Viewer.prototype
         * @type {Canvas}
         */
        canvas : {
            get : function() {
                return this._cesiumWidget.canvas;
            }
        },

        /**
         * Gets the Cesium logo element.
         * @memberof Viewer.prototype
         * @type {Element}
         */
        cesiumLogo : {
            get : function() {
                return this._cesiumWidget.cesiumLogo;
            }
        },

        /**
         * Gets the scene.
         * @memberof Viewer.prototype
         * @type {Scene}
         */
        scene : {
            get : function() {
                return this._cesiumWidget.scene;
            }
        },

        /**
         * Gets the clock.
         * @memberof Viewer.prototype
         * @type {Clock}
         */
        clock : {
            get : function() {
                return this._cesiumWidget.clock;
            }
        },

        /**
         * Gets the screen space event handler.
         * @memberof Viewer.prototype
         * @type {ScreenSpaceEventHandler}
         */
        screenSpaceEventHandler : {
            get : function() {
                return this._cesiumWidget.screenSpaceEventHandler;
            }
        },

        /**
         * Gets or sets the target frame rate of the widget when <code>useDefaultRenderLoop</code>
         * is true. If undefined, the browser's {@link requestAnimationFrame} implementation
         * determines the frame rate.  This value must be greater than 0 and a value higher than
         * the underlying requestAnimationFrame implementatin will have no effect.
         * @memberof Viewer.prototype
         *
         * @type {Number}
         */
        targetFrameRate : {
            get : function() {
                return this._cesiumWidget.targetFrameRate;
            },
            set : function(value) {
                this._cesiumWidget.targetFrameRate = value;
            }
        },

        /**
         * Gets or sets whether or not this widget should control the render loop.
         * If set to true the widget will use {@link requestAnimationFrame} to
         * perform rendering and resizing of the widget, as well as drive the
         * simulation clock. If set to false, you must manually call the
         * <code>resize</code>, <code>render</code> methods
         * as part of a custom render loop.  If an error occurs during rendering, {@link Scene}'s
         * <code>renderError</code> event will be raised and this property
         * will be set to false.  It must be set back to true to continue rendering
         * after the error.
         * @memberof Viewer.prototype
         *
         * @type {Boolean}
         */
        useDefaultRenderLoop : {
            get : function() {
                return this._cesiumWidget.useDefaultRenderLoop;
            },
            set : function(value) {
                this._cesiumWidget.useDefaultRenderLoop = value;
            }
        },

        /**
         * Gets or sets whether or not data sources can temporarily pause
         * animation in order to avoid showing an incomplete picture to the user.
         * For example, if asynchronous primitives are being processed in the
         * background, the clock will not advance until the geometry is ready.
         *
         * @memberof Viewer.prototype
         *
         * @type {Boolean}
         */
        allowDataSourcesToSuspendAnimation : {
            get : function() {
                return this._allowDataSourcesToSuspendAnimation;
            },
            set : function(value) {
                this._allowDataSourcesToSuspendAnimation = value;
            }
        }
    });

    /**
     * Extends the base viewer functionality with the provided mixin.
     * A mixin may add additional properties, functions, or other behavior
     * to the provided viewer instance.
     * @memberof Viewer
     *
     * @param mixin The Viewer mixin to add to this instance.
     * @param options The options object to be passed to the mixin function.
     *
     * @see viewerDragDropMixin
     * @see viewerDynamicObjectMixin
     */
    Viewer.prototype.extend = function(mixin, options) {
        //>>includeStart('debug', pragmas.debug);
        if (!defined(mixin)) {
            throw new DeveloperError('mixin is required.');
        }
        //>>includeEnd('debug')

        mixin(this, options);
    };

    /**
     * Resizes the widget to match the container size.
     * This function is called automatically as needed unless
     * <code>useDefaultRenderLoop</code> is set to false.
     * @memberof Viewer
     */
    Viewer.prototype.resize = function() {
        var cesiumWidget = this._cesiumWidget;
        cesiumWidget.resize();
        resizeViewer(this);
    };

    /**
     * Renders the scene.  This function is called automatically
     * unless <code>useDefaultRenderLoop</code> is set to false;
     * @memberof Viewer
     */
    Viewer.prototype.render = function() {
        this._cesiumWidget.render();
    };

    /**
     * @memberof Viewer
     * @returns {Boolean} true if the object has been destroyed, false otherwise.
     */
    Viewer.prototype.isDestroyed = function() {
        return false;
    };

    /**
     * Destroys the widget.  Should be called if permanently
     * removing the widget from layout.
     * @memberof Viewer
     */
    Viewer.prototype.destroy = function() {
        var i;
        var numSubscriptions = this._knockoutSubscriptions.length;
        for (i = 0; i < numSubscriptions; i++) {
            this._knockoutSubscriptions[i].dispose();
        }

        this._container.removeChild(this._element);
        this._element.removeChild(this._toolbar);

        this._eventHelper.removeAll();

        if (defined(this._geocoder)) {
            this._geocoder = this._geocoder.destroy();
        }

        if (defined(this._homeButton)) {
            this._homeButton = this._homeButton.destroy();
        }

        if (defined(this._sceneModePicker)) {
            this._sceneModePicker = this._sceneModePicker.destroy();
        }

        if (defined(this._baseLayerPicker)) {
            this._baseLayerPicker = this._baseLayerPicker.destroy();
        }

        if (defined(this._animation)) {
            this._element.removeChild(this._animation.container);
            this._animation = this._animation.destroy();
        }

        if (defined(this._timeline)) {
            this._timeline.removeEventListener('settime', onTimelineScrubfunction, false);
            this._element.removeChild(this._timeline.container);
            this._timeline = this._timeline.destroy();
        }

        if (defined(this._fullscreenButton)) {
            this._fullscreenSubscription.dispose();
            this._element.removeChild(this._fullscreenButton.container);
            this._fullscreenButton = this._fullscreenButton.destroy();
        }

        if (defined(this._infoBox)) {
            this._element.removeChild(this._infoBox.container);
            this._infoBox = this._infoBox.destroy();
        }

        if (defined(this._selectionIndicator)) {
            this._element.removeChild(this._selectionIndicator.container);
            this._selectionIndicator = this._selectionIndicator.destroy();
        }

        this._clockViewModel = this._clockViewModel.destroy();
        this._dataSourceDisplay = this._dataSourceDisplay.destroy();
        this._cesiumWidget = this._cesiumWidget.destroy();

        this._dataSourceCollection = this._dataSourceCollection.destroy();

        return destroyObject(this);
    };

    function resizeViewer(viewer) {
        var container = viewer._container;
        var width = container.clientWidth;
        var height = container.clientHeight;
        if (width === viewer._lastWidth && height === viewer._lastHeight) {
            return;
        }

        var panelMaxHeight = height - 125;
        var baseLayerPickerDropDown = viewer._baseLayerPickerDropDown;

        if (defined(baseLayerPickerDropDown)) {
            baseLayerPickerDropDown.style.maxHeight = panelMaxHeight + 'px';
        }

        if (defined(viewer._infoBox)) {
            viewer._infoBox.viewModel.maxHeight = panelMaxHeight;
        }

        var timeline = viewer._timeline;
        var timelineExists = defined(timeline);
        var animationExists = defined(viewer._animation);
        var animationContainer;
        var resizeWidgets = !animationExists;
        var animationWidth = 0;

        if (animationExists) {
            var lastWidth = viewer._lastWidth;
            animationContainer = viewer._animation.container;
            if (width > 900) {
                if (lastWidth <= 900) {
                    animationWidth = 169;
                    animationContainer.style.width = '169px';
                    animationContainer.style.height = '112px';
                    resizeWidgets = true;
                    viewer._animation.resize();
                }
            } else if (width >= 600) {
                if (lastWidth < 600 || lastWidth > 900) {
                    animationWidth = 136;
                    animationContainer.style.width = '136px';
                    animationContainer.style.height = '90px';
                    resizeWidgets = true;
                    viewer._animation.resize();
                }
            } else if (lastWidth > 600 || lastWidth === 0) {
                animationWidth = 106;
                animationContainer.style.width = '106px';
                animationContainer.style.height = '70px';
                resizeWidgets = true;
                viewer._animation.resize();
            }
        }

        if (resizeWidgets) {
            var logoBottom = 0;
            var logoLeft = animationWidth + 5;
            if (timelineExists) {
                var fullscreenButton = viewer._fullscreenButton;
                var timelineContainer = timeline.container;
                var timelineStyle = timelineContainer.style;

                logoBottom = timelineContainer.clientHeight + 3;
                timelineStyle.left = animationWidth + 'px';

                if (defined(fullscreenButton)) {
                    timelineStyle.right = fullscreenButton.container.clientWidth + 'px';
                }
            }
            if (timelineExists || animationExists) {
                var bottomContainer = viewer._bottomContainer;
                bottomContainer.style.bottom = logoBottom + 'px';
                bottomContainer.style.left = logoLeft + 'px';
            }
        }

        if (timelineExists) {
            timeline.resize();
        }

        viewer._lastWidth = width;
        viewer._lastHeight = height;
    }

    return Viewer;
});<|MERGE_RESOLUTION|>--- conflicted
+++ resolved
@@ -229,14 +229,10 @@
             sceneMode : options.sceneMode,
             contextOptions : options.contextOptions,
             useDefaultRenderLoop : options.useDefaultRenderLoop,
-<<<<<<< HEAD
+            targetFrameRate : options.targetFrameRate,
             showRenderLoopErrors : options.showRenderLoopErrors,
             creditContainer : bottomContainer,
             creditCssClass : 'cesium-viewer-credits'
-=======
-            targetFrameRate : options.targetFrameRate,
-            showRenderLoopErrors : options.showRenderLoopErrors
->>>>>>> 539863bd
         });
 
         var dataSourceCollection = new DataSourceCollection();
