/*global define*/
define([
        '../../Core/defaultValue',
        '../../Core/defined',
        '../../Core/DeveloperError',
        '../../Core/defineProperties',
        '../../Core/Event',
        '../../Core/wrapFunction',
        '../../DynamicScene/CzmlDataSource',
        '../../DynamicScene/GeoJsonDataSource',
<<<<<<< HEAD
        '../../DynamicScene/KmlDataSource',
        '../../ThirdParty/when',
=======
>>>>>>> 3ebf5cab
        '../getElement'
    ], function(
        defaultValue,
        defined,
        DeveloperError,
        defineProperties,
        Event,
        wrapFunction,
        CzmlDataSource,
        GeoJsonDataSource,
<<<<<<< HEAD
        KmlDataSource,
        when,
=======
>>>>>>> 3ebf5cab
        getElement) {
    "use strict";

    /**
     * A mixin which adds default drag and drop support for CZML files to the Viewer widget.
     * Rather than being called directly, this function is normally passed as
     * a parameter to {@link Viewer#extend}, as shown in the example below.
     * @exports viewerDragDropMixin
     *
     * @param {Viewer} viewer The viewer instance.
     * @param {Object} [options] Configuration options for the mixin.
     * @param {Element|String} [options.dropTarget=viewer.container] The DOM element which will serve as the drop target.
     * @param {Boolean} [options.clearOnDrop=true] When true, dropping files will clear all existing data sources first, when false, new data sources will be loaded after the existing ones.
     *
     * @exception {DeveloperError} Element with id <options.dropTarget> does not exist in the document.
     * @exception {DeveloperError} dropTarget is already defined by another mixin.
     * @exception {DeveloperError} dropEnabled is already defined by another mixin.
     * @exception {DeveloperError} dropError is already defined by another mixin.
     * @exception {DeveloperError} clearOnDrop is already defined by another mixin.
     *
     * @example
     * // Add basic drag and drop support and pop up an alert window on error.
     * var viewer = new Cesium.Viewer('cesiumContainer');
     * viewer.extend(Cesium.viewerDragDropMixin);
     * viewer.dropError.addEventListener(function(viewerArg, source, error) {
     *     window.alert('Error processing ' + source + ':' + error);
     * });
     */
    var viewerDragDropMixin = function(viewer, options) {
        //>>includeStart('debug', pragmas.debug);
        if (!defined(viewer)) {
            throw new DeveloperError('viewer is required.');
        }
        if (viewer.hasOwnProperty('dropTarget')) {
            throw new DeveloperError('dropTarget is already defined by another mixin.');
        }
        if (viewer.hasOwnProperty('dropEnabled')) {
            throw new DeveloperError('dropEnabled is already defined by another mixin.');
        }
        if (viewer.hasOwnProperty('dropError')) {
            throw new DeveloperError('dropError is already defined by another mixin.');
        }
        if (viewer.hasOwnProperty('clearOnDrop')) {
            throw new DeveloperError('clearOnDrop is already defined by another mixin.');
        }
        //>>includeEnd('debug');

        options = defaultValue(options, defaultValue.EMPTY_OBJECT);

        //Local variables to be closed over by defineProperties.
        var dropEnabled = true;
        var dropError = new Event();
        var clearOnDrop = defaultValue(options.clearOnDrop, true);
        var dropTarget = defaultValue(options.dropTarget, viewer.container);

        dropTarget = getElement(dropTarget);

        defineProperties(viewer, {
            /**
             * Gets or sets the element to serve as the drop target.
             * @memberof viewerDragDropMixin.prototype
             * @type {Element}
             */
            dropTarget : {
                //TODO See https://github.com/AnalyticalGraphicsInc/cesium/issues/832
                get : function() {
                    return dropTarget;
                },
                set : function(value) {
                    //>>includeStart('debug', pragmas.debug);
                    if (!defined(value)) {
                        throw new DeveloperError('value is required.');
                    }
                    //>>includeEnd('debug');

                    unsubscribe(dropTarget, handleDrop);
                    dropTarget = value;
                    subscribe(dropTarget, handleDrop);
                }
            },

            /**
             * Gets or sets a value indicating if drag and drop support is enabled.
             * @memberof viewerDragDropMixin.prototype
             * @type {Element}
             */
            dropEnabled : {
                get : function() {
                    return dropEnabled;
                },
                set : function(value) {
                    if (value !== dropEnabled) {
                        if (value) {
                            subscribe(dropTarget, handleDrop);
                        } else {
                            unsubscribe(dropTarget, handleDrop);
                        }
                        dropEnabled = value;
                    }
                }
            },

            /**
             * Gets the event that will be raised when an error is encountered during drop processing.
             * @memberof viewerDragDropMixin.prototype
             * @type {Event}
             */
            dropError : {
                get : function() {
                    return dropError;
                }
            },

            /**
             * Gets or sets a value indicating if existing data sources should be cleared before adding the newly dropped sources.
             * @memberof viewerDragDropMixin.prototype
             * @type {Boolean}
             */
            clearOnDrop : {
                get : function() {
                    return clearOnDrop;
                },
                set : function(value) {
                    clearOnDrop = value;
                }
            }
        });

        function handleDrop(event) {
            stop(event);

            if (clearOnDrop) {
                viewer.dataSources.removeAll();
            }

            var files = event.dataTransfer.files;
            var length = files.length;
            for (var i = 0; i < length; i++) {
                var file = files[i];
                var reader = new FileReader();
<<<<<<< HEAD
                reader.onload = createOnLoadCallback(viewer, f);
                reader.onerror = createDropErrorCallback(viewer, f.name);
                reader.readAsText(f);
=======
                reader.onload = createOnLoadCallback(viewer, file);
                reader.onerror = createDropErrorCallback(viewer, file);
                reader.readAsText(file);
>>>>>>> 3ebf5cab
            }
        }

        //Enable drop by default;
        subscribe(dropTarget, handleDrop);

        //Wrap the destroy function to make sure all events are unsubscribed from
        viewer.destroy = wrapFunction(viewer, viewer.destroy, function() {
            viewer.dropEnabled = false;
        });

        //Specs need access to handleDrop
        viewer._handleDrop = handleDrop;
    };

    function stop(event) {
        event.stopPropagation();
        event.preventDefault();
    }

    function unsubscribe(dropTarget, handleDrop) {
        var currentTarget = dropTarget;
        if (defined(currentTarget)) {
            currentTarget.removeEventListener('drop', handleDrop, false);
            currentTarget.removeEventListener('dragenter', stop, false);
            currentTarget.removeEventListener('dragover', stop, false);
            currentTarget.removeEventListener('dragexit', stop, false);
        }
    }

    function subscribe(dropTarget, handleDrop) {
        dropTarget.addEventListener('drop', handleDrop, false);
        dropTarget.addEventListener('dragenter', stop, false);
        dropTarget.addEventListener('dragover', stop, false);
        dropTarget.addEventListener('dragexit', stop, false);
    }

<<<<<<< HEAD
    function endsWith(str, suffix) {
        var strLength = str.length;
        var suffixLength = suffix.length;
        return (suffixLength < strLength) && (str.indexOf(suffix, strLength - suffixLength) !== -1);
    }

    function createOnLoadCallback(viewer, file) {
        var source = file.name;
        return function(evt) {
            try {
                var promise;
                var dataSource;
                var sourceUpperCase = source.toUpperCase();
                if (endsWith(sourceUpperCase, ".CZML")) {
                    dataSource = new CzmlDataSource();
                    promise = dataSource.load(JSON.parse(evt.target.result), source);
                } else if (endsWith(sourceUpperCase, ".GEOJSON") || //
                endsWith(sourceUpperCase, ".JSON") || //
                endsWith(sourceUpperCase, ".TOPOJSON")) {
                    dataSource = new GeoJsonDataSource();
                    promise = dataSource.load(JSON.parse(evt.target.result), source);
                } else if (endsWith(sourceUpperCase, ".KML")) {
                    dataSource = new KmlDataSource();
                    var parser = new DOMParser();
                    promise = dataSource.load(parser.parseFromString(evt.target.result, "text/xml"), source);
                } else if (endsWith(sourceUpperCase, ".KMZ")) {
                    dataSource = new KmlDataSource();
                    promise = dataSource.loadKmz(file, source);
                } else {
                    viewer.onDropError.raiseEvent(viewer, source, 'Unrecognized file extension: ' + source);
                    return undefined;
                }

                when(promise, function() {
                    viewer.dataSources.add(dataSource);
                }, function(error) {
                    viewer.dropError.raiseEvent(viewer, source, error);
                });
=======
    function createOnLoadCallback(viewer, file) {
        return function(evt) {
            var fileName = file.name;
            try {
                var dataSource;
                var loadPromise;

                if (/\.czml$/i.test(fileName)) {
                    dataSource = new CzmlDataSource(fileName);
                    dataSource.load(JSON.parse(evt.target.result), fileName);
                } else if (/\.geojson$/i.test(fileName) || /\.json$/i.test(fileName) || /\.topojson$/i.test(fileName)) {
                    dataSource = new GeoJsonDataSource(fileName);
                    loadPromise = dataSource.load(JSON.parse(evt.target.result), fileName);
                } else {
                    viewer.dropError.raiseEvent(viewer, fileName, 'Unrecognized file: ' + fileName);
                    return;
                }

                viewer.dataSources.add(dataSource);

                if (defined(loadPromise)) {
                    loadPromise.otherwise(function(error) {
                        viewer.dropError.raiseEvent(viewer, fileName, error);
                    });
                }
>>>>>>> 3ebf5cab
            } catch (error) {
                viewer.dropError.raiseEvent(viewer, fileName, error);
            }
        };
    }

    function createDropErrorCallback(viewer, file) {
        return function(evt) {
            viewer.dropError.raiseEvent(viewer, file.name, evt.target.error);
        };
    }

    return viewerDragDropMixin;
});<|MERGE_RESOLUTION|>--- conflicted
+++ resolved
@@ -8,11 +8,7 @@
         '../../Core/wrapFunction',
         '../../DynamicScene/CzmlDataSource',
         '../../DynamicScene/GeoJsonDataSource',
-<<<<<<< HEAD
         '../../DynamicScene/KmlDataSource',
-        '../../ThirdParty/when',
-=======
->>>>>>> 3ebf5cab
         '../getElement'
     ], function(
         defaultValue,
@@ -23,11 +19,7 @@
         wrapFunction,
         CzmlDataSource,
         GeoJsonDataSource,
-<<<<<<< HEAD
         KmlDataSource,
-        when,
-=======
->>>>>>> 3ebf5cab
         getElement) {
     "use strict";
 
@@ -168,15 +160,9 @@
             for (var i = 0; i < length; i++) {
                 var file = files[i];
                 var reader = new FileReader();
-<<<<<<< HEAD
-                reader.onload = createOnLoadCallback(viewer, f);
-                reader.onerror = createDropErrorCallback(viewer, f.name);
-                reader.readAsText(f);
-=======
                 reader.onload = createOnLoadCallback(viewer, file);
                 reader.onerror = createDropErrorCallback(viewer, file);
                 reader.readAsText(file);
->>>>>>> 3ebf5cab
             }
         }
 
@@ -214,46 +200,6 @@
         dropTarget.addEventListener('dragexit', stop, false);
     }
 
-<<<<<<< HEAD
-    function endsWith(str, suffix) {
-        var strLength = str.length;
-        var suffixLength = suffix.length;
-        return (suffixLength < strLength) && (str.indexOf(suffix, strLength - suffixLength) !== -1);
-    }
-
-    function createOnLoadCallback(viewer, file) {
-        var source = file.name;
-        return function(evt) {
-            try {
-                var promise;
-                var dataSource;
-                var sourceUpperCase = source.toUpperCase();
-                if (endsWith(sourceUpperCase, ".CZML")) {
-                    dataSource = new CzmlDataSource();
-                    promise = dataSource.load(JSON.parse(evt.target.result), source);
-                } else if (endsWith(sourceUpperCase, ".GEOJSON") || //
-                endsWith(sourceUpperCase, ".JSON") || //
-                endsWith(sourceUpperCase, ".TOPOJSON")) {
-                    dataSource = new GeoJsonDataSource();
-                    promise = dataSource.load(JSON.parse(evt.target.result), source);
-                } else if (endsWith(sourceUpperCase, ".KML")) {
-                    dataSource = new KmlDataSource();
-                    var parser = new DOMParser();
-                    promise = dataSource.load(parser.parseFromString(evt.target.result, "text/xml"), source);
-                } else if (endsWith(sourceUpperCase, ".KMZ")) {
-                    dataSource = new KmlDataSource();
-                    promise = dataSource.loadKmz(file, source);
-                } else {
-                    viewer.onDropError.raiseEvent(viewer, source, 'Unrecognized file extension: ' + source);
-                    return undefined;
-                }
-
-                when(promise, function() {
-                    viewer.dataSources.add(dataSource);
-                }, function(error) {
-                    viewer.dropError.raiseEvent(viewer, source, error);
-                });
-=======
     function createOnLoadCallback(viewer, file) {
         return function(evt) {
             var fileName = file.name;
@@ -267,6 +213,13 @@
                 } else if (/\.geojson$/i.test(fileName) || /\.json$/i.test(fileName) || /\.topojson$/i.test(fileName)) {
                     dataSource = new GeoJsonDataSource(fileName);
                     loadPromise = dataSource.load(JSON.parse(evt.target.result), fileName);
+                } else if (/\.kml$/i.test(fileName)) {
+                    dataSource = new KmlDataSource();
+                    var parser = new DOMParser();
+                    loadPromise = dataSource.load(parser.parseFromString(evt.target.result, "text/xml"), fileName);
+                } else if (/\.kmz$/i.test(fileName)) {
+                    dataSource = new KmlDataSource();
+                    loadPromise = dataSource.loadKmz(file, fileName);
                 } else {
                     viewer.dropError.raiseEvent(viewer, fileName, 'Unrecognized file: ' + fileName);
                     return;
@@ -279,7 +232,6 @@
                         viewer.dropError.raiseEvent(viewer, fileName, error);
                     });
                 }
->>>>>>> 3ebf5cab
             } catch (error) {
                 viewer.dropError.raiseEvent(viewer, fileName, error);
             }
