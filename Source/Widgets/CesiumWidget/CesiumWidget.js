--- conflicted
+++ resolved
@@ -109,14 +109,11 @@
      * @param {Boolean} [options.useDefaultRenderLoop=true] True if this widget should control the render loop, false otherwise.
      * @param {Number} [options.targetFrameRate] The target frame rate when using the default render loop.
      * @param {Boolean} [options.showRenderLoopErrors=true] If true, this widget will automatically display an HTML panel to the user containing the error, if a render loop error occurs.
-<<<<<<< HEAD
+     * @param {Object} [options.contextOptions=undefined] Context and WebGL creation properties corresponding to <code>options</code> passed to {@link Scene}.
      * @param {Object} [options.contextOptions=undefined] Context and WebGL creation properties corresponding to {@link Context#options}.
      * @param {Element|String} [options.creditContainer] The DOM element or ID that will contain the {@link CreditDisplay}.  If not specified, the credits are added
      *        to the bottom of the widget itself.
      * @param {String} [options.creditCssClass] The CSS class to apply to the DOM element containing the {@link CreditDisplay}.
-=======
-     * @param {Object} [options.contextOptions=undefined] Context and WebGL creation properties corresponding to <code>options</code> passed to {@link Scene}.
->>>>>>> c990f6cc
      *
      * @exception {DeveloperError} Element with id "container" does not exist in the document.
      *
