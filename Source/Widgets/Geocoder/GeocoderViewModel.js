/*global define*/
define([
        '../../Core/BingMapsApi',
        '../../Core/Cartesian3',
        '../../Core/defaultValue',
        '../../Core/defined',
        '../../Core/defineProperties',
        '../../Core/DeveloperError',
        '../../Core/Event',
        '../../Core/loadJsonp',
        '../../Core/Matrix4',
        '../../Core/Rectangle',
<<<<<<< HEAD
        '../../Core/RequestScheduler',
        '../../Scene/SceneMode',
=======
>>>>>>> 00cee6b9
        '../../ThirdParty/knockout',
        '../../ThirdParty/when',
        '../createCommand'
    ], function(
        BingMapsApi,
        Cartesian3,
        defaultValue,
        defined,
        defineProperties,
        DeveloperError,
        Event,
        loadJsonp,
        Matrix4,
        Rectangle,
<<<<<<< HEAD
        RequestScheduler,
        SceneMode,
=======
>>>>>>> 00cee6b9
        knockout,
        when,
        createCommand) {
    'use strict';

    /**
     * The view model for the {@link Geocoder} widget.
     * @alias GeocoderViewModel
     * @constructor
     *
     * @param {Object} options Object with the following properties:
     * @param {Scene} options.scene The Scene instance to use.
     * @param {String} [options.url='https://dev.virtualearth.net'] The base URL of the Bing Maps API.
     * @param {String} [options.key] The Bing Maps key for your application, which can be
     *        created at {@link https://www.bingmapsportal.com}.
     *        If this parameter is not provided, {@link BingMapsApi.defaultKey} is used.
     *        If {@link BingMapsApi.defaultKey} is undefined as well, a message is
     *        written to the console reminding you that you must create and supply a Bing Maps
     *        key as soon as possible.  Please do not deploy an application that uses
     *        this widget without creating a separate key for your application.
     * @param {Number} [options.flightDuration] The duration of the camera flight to an entered location, in seconds.
     */
    function GeocoderViewModel(options) {
        //>>includeStart('debug', pragmas.debug);
        if (!defined(options) || !defined(options.scene)) {
            throw new DeveloperError('options.scene is required.');
        }
        //>>includeEnd('debug');

        this._url = defaultValue(options.url, 'https://dev.virtualearth.net/');
        if (this._url.length > 0 && this._url[this._url.length - 1] !== '/') {
            this._url += '/';
        }

        this._key = BingMapsApi.getKey(options.key);
        var errorCredit = BingMapsApi.getErrorCredit(options.key);
        if (defined(errorCredit)) {
            options.scene._frameState.creditDisplay.addDefaultCredit(errorCredit);
        }

        this._scene = options.scene;
        this._flightDuration = options.flightDuration;
        this._searchText = '';
        this._isSearchInProgress = false;
        this._geocodeInProgress = undefined;
        this._complete = new Event();

        var that = this;
        this._searchCommand = createCommand(function() {
            if (that.isSearchInProgress) {
                cancelGeocode(that);
            } else {
                geocode(that);
            }
        });

        /**
         * Gets or sets a value indicating if this instance should always show its text input field.
         *
         * @type {Boolean}
         * @default false
         */
        this.keepExpanded = false;

        knockout.track(this, ['_searchText', '_isSearchInProgress', 'keepExpanded']);

        /**
         * Gets a value indicating whether a search is currently in progress.  This property is observable.
         *
         * @type {Boolean}
         */
        this.isSearchInProgress = undefined;
        knockout.defineProperty(this, 'isSearchInProgress', {
            get : function() {
                return this._isSearchInProgress;
            }
        });

        /**
         * Gets or sets the text to search for.  The text can be an address, or longitude, latitude,
         * and optional height, where longitude and latitude are in degrees and height is in meters.
         *
         * @type {String}
         */
        this.searchText = undefined;
        knockout.defineProperty(this, 'searchText', {
            get : function() {
                if (this.isSearchInProgress) {
                    return 'Searching...';
                }
                return this._searchText;
            },
            set : function(value) {
                //>>includeStart('debug', pragmas.debug);
                if (typeof value !== 'string') {
                    throw new DeveloperError('value must be a valid string.');
                }
                //>>includeEnd('debug');

                this._searchText = value;
            }
        });

        /**
         * Gets or sets the the duration of the camera flight in seconds.
         * A value of zero causes the camera to instantly switch to the geocoding location.
         * The duration will be computed based on the distance when undefined.
         *
         * @type {Number|undefined}
         * @default undefined
         */
        this.flightDuration = undefined;
        knockout.defineProperty(this, 'flightDuration', {
            get : function() {
                return this._flightDuration;
            },
            set : function(value) {
                //>>includeStart('debug', pragmas.debug);
                if (defined(value) && value < 0) {
                    throw new DeveloperError('value must be positive.');
                }
                //>>includeEnd('debug');

                this._flightDuration = value;
            }
        });
    }

    defineProperties(GeocoderViewModel.prototype, {
        /**
         * Gets the Bing maps url.
         * @memberof GeocoderViewModel.prototype
         *
         * @type {String}
         */
        url : {
            get : function() {
                return this._url;
            }
        },

        /**
         * Gets the Bing maps key.
         * @memberof GeocoderViewModel.prototype
         *
         * @type {String}
         */
        key : {
            get : function() {
                return this._key;
            }
        },

        /**
         * Gets the event triggered on flight completion.
         * @memberof GeocoderViewModel.prototype
         *
         * @type {Event}
         */
        complete : {
            get : function() {
                return this._complete;
            }
        },

        /**
         * Gets the scene to control.
         * @memberof GeocoderViewModel.prototype
         *
         * @type {Scene}
         */
        scene : {
            get : function() {
                return this._scene;
            }
        },

        /**
         * Gets the Command that is executed when the button is clicked.
         * @memberof GeocoderViewModel.prototype
         *
         * @type {Command}
         */
        search : {
            get : function() {
                return this._searchCommand;
            }
        }
    });

    function updateCamera(viewModel, destination) {
        viewModel._scene.camera.flyTo({
            destination : destination,
            complete: function() {
                viewModel._complete.raiseEvent();
            },
            duration : viewModel._flightDuration,
            endTransform : Matrix4.IDENTITY
        });
    }

    function geocode(viewModel) {
        var query = viewModel.searchText;

        if (/^\s*$/.test(query)) {
            //whitespace string
            return;
        }

        // If the user entered (longitude, latitude, [height]) in degrees/meters,
        // fly without calling the geocoder.
        var splitQuery = query.match(/[^\s,\n]+/g);
        if ((splitQuery.length === 2) || (splitQuery.length === 3)) {
            var longitude = +splitQuery[0];
            var latitude = +splitQuery[1];
            var height = (splitQuery.length === 3) ? +splitQuery[2] : 300.0;

            if (!isNaN(longitude) && !isNaN(latitude) && !isNaN(height)) {
                updateCamera(viewModel, Cartesian3.fromDegrees(longitude, latitude, height));
                return;
            }
        }
        viewModel._isSearchInProgress = true;

        var promise = RequestScheduler.request(viewModel._url + 'REST/v1/Locations', loadJsonp, {
            parameters : {
                query : query,
                key : viewModel._key

            },
            callbackParameterName : 'jsonp'
        });

        var geocodeInProgress = viewModel._geocodeInProgress = when(promise, function(result) {
            if (geocodeInProgress.cancel) {
                return;
            }
            viewModel._isSearchInProgress = false;

            if (result.resourceSets.length === 0) {
                viewModel.searchText = viewModel._searchText + ' (not found)';
                return;
            }

            var resourceSet = result.resourceSets[0];
            if (resourceSet.resources.length === 0) {
                viewModel.searchText = viewModel._searchText + ' (not found)';
                return;
            }

            var resource = resourceSet.resources[0];

            viewModel._searchText = resource.name;
            var bbox = resource.bbox;
            var south = bbox[0];
            var west = bbox[1];
            var north = bbox[2];
            var east = bbox[3];

            updateCamera(viewModel, Rectangle.fromDegrees(west, south, east, north));
        }, function() {
            if (geocodeInProgress.cancel) {
                return;
            }

            viewModel._isSearchInProgress = false;
            viewModel.searchText = viewModel._searchText + ' (error)';
        });
    }

    function cancelGeocode(viewModel) {
        viewModel._isSearchInProgress = false;
        if (defined(viewModel._geocodeInProgress)) {
            viewModel._geocodeInProgress.cancel = true;
            viewModel._geocodeInProgress = undefined;
        }
    }

    return GeocoderViewModel;
});<|MERGE_RESOLUTION|>--- conflicted
+++ resolved
@@ -10,11 +10,7 @@
         '../../Core/loadJsonp',
         '../../Core/Matrix4',
         '../../Core/Rectangle',
-<<<<<<< HEAD
         '../../Core/RequestScheduler',
-        '../../Scene/SceneMode',
-=======
->>>>>>> 00cee6b9
         '../../ThirdParty/knockout',
         '../../ThirdParty/when',
         '../createCommand'
@@ -29,11 +25,7 @@
         loadJsonp,
         Matrix4,
         Rectangle,
-<<<<<<< HEAD
         RequestScheduler,
-        SceneMode,
-=======
->>>>>>> 00cee6b9
         knockout,
         when,
         createCommand) {
