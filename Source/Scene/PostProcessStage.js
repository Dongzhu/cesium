--- conflicted
+++ resolved
@@ -1,442 +1,3 @@
-<<<<<<< HEAD
-import BoundingRectangle from '../Core/BoundingRectangle.js';
-import Check from '../Core/Check.js';
-import Color from '../Core/Color.js';
-import combine from '../Core/combine.js';
-import createGuid from '../Core/createGuid.js';
-import defaultValue from '../Core/defaultValue.js';
-import defined from '../Core/defined.js';
-import destroyObject from '../Core/destroyObject.js';
-import DeveloperError from '../Core/DeveloperError.js';
-import PixelFormat from '../Core/PixelFormat.js';
-import Resource from '../Core/Resource.js';
-import PassState from '../Renderer/PassState.js';
-import PixelDatatype from '../Renderer/PixelDatatype.js';
-import RenderState from '../Renderer/RenderState.js';
-import Sampler from '../Renderer/Sampler.js';
-import ShaderSource from '../Renderer/ShaderSource.js';
-import Texture from '../Renderer/Texture.js';
-import TextureMagnificationFilter from '../Renderer/TextureMagnificationFilter.js';
-import TextureMinificationFilter from '../Renderer/TextureMinificationFilter.js';
-import TextureWrap from '../Renderer/TextureWrap.js';
-import PostProcessStageSampleMode from './PostProcessStageSampleMode.js';
-
-    /**
-     * Runs a post-process stage on either the texture rendered by the scene or the output of a previous post-process stage.
-     *
-     * @alias PostProcessStage
-     * @constructor
-     *
-     * @param {Object} options An object with the following properties:
-     * @param {String} options.fragmentShader The fragment shader to use. The default <code>sampler2D</code> uniforms are <code>colorTexture</code> and <code>depthTexture</code>. The color texture is the output of rendering the scene or the previous stage. The depth texture is the output from rendering the scene. The shader should contain one or both uniforms. There is also a <code>vec2</code> varying named <code>v_textureCoordinates</code> that can be used to sample the textures.
-     * @param {Object} [options.uniforms] An object whose properties will be used to set the shaders uniforms. The properties can be constant values or a function. A constant value can also be a URI, data URI, or HTML element to use as a texture.
-     * @param {Number} [options.textureScale=1.0] A number in the range (0.0, 1.0] used to scale the texture dimensions. A scale of 1.0 will render this post-process stage  to a texture the size of the viewport.
-     * @param {Boolean} [options.forcePowerOfTwo=false] Whether or not to force the texture dimensions to be both equal powers of two. The power of two will be the next power of two of the minimum of the dimensions.
-     * @param {PostProcessStageSampleMode} [options.sampleMode=PostProcessStageSampleMode.NEAREST] How to sample the input color texture.
-     * @param {PixelFormat} [options.pixelFormat=PixelFormat.RGBA] The color pixel format of the output texture.
-     * @param {PixelDatatype} [options.pixelDatatype=PixelDatatype.UNSIGNED_BYTE] The pixel data type of the output texture.
-     * @param {Color} [options.clearColor=Color.BLACK] The color to clear the output texture to.
-     * @param {BoundingRectangle} [options.scissorRectangle] The rectangle to use for the scissor test.
-     * @param {String} [options.name=createGuid()] The unique name of this post-process stage for reference by other stages in a composite. If a name is not supplied, a GUID will be generated.
-     *
-     * @exception {DeveloperError} options.textureScale must be greater than 0.0 and less than or equal to 1.0.
-     * @exception {DeveloperError} options.pixelFormat must be a color format.
-     * @exception {DeveloperError} When options.pixelDatatype is FLOAT, this WebGL implementation must support the OES_texture_float extension.  Check context.floatingPointTexture.
-     *
-     * @see PostProcessStageComposite
-     *
-     * @example
-     * // Simple stage to change the color
-     * var fs =
-     *     'uniform sampler2D colorTexture;\n' +
-     *     'varying vec2 v_textureCoordinates;\n' +
-     *     'uniform float scale;\n' +
-     *     'uniform vec3 offset;\n' +
-     *     'void main() {\n' +
-     *     '    vec4 color = texture2D(colorTexture, v_textureCoordinates);\n' +
-     *     '    gl_FragColor = vec4(color.rgb * scale + offset, 1.0);\n' +
-     *     '}\n';
-     * scene.postProcessStages.add(new Cesium.PostProcessStage({
-     *     fragmentShader : fs,
-     *     uniforms : {
-     *         scale : 1.1,
-     *         offset : function() {
-     *             return new Cesium.Cartesian3(0.1, 0.2, 0.3);
-     *         }
-     *     }
-     * }));
-     *
-     * @example
-     * // Simple stage to change the color of what is selected.
-     * // If czm_selected returns true, the current fragment belongs to geometry in the selected array.
-     * var fs =
-     *     'uniform sampler2D colorTexture;\n' +
-     *     'varying vec2 v_textureCoordinates;\n' +
-     *     'uniform vec4 highlight;\n' +
-     *     'void main() {\n' +
-     *     '    vec4 color = texture2D(colorTexture, v_textureCoordinates);\n' +
-     *     '    if (czm_selected()) {\n' +
-     *     '        vec3 highlighted = highlight.a * highlight.rgb + (1.0 - highlight.a) * color.rgb;\n' +
-     *     '        gl_FragColor = vec4(highlighted, 1.0);\n' +
-     *     '    } else { \n' +
-     *     '        gl_FragColor = color;\n' +
-     *     '    }\n' +
-     *     '}\n';
-     * var stage = scene.postProcessStages.add(new Cesium.PostProcessStage({
-     *     fragmentShader : fs,
-     *     uniforms : {
-     *         highlight : function() {
-     *             return new Cesium.Color(1.0, 0.0, 0.0, 0.5);
-     *         }
-     *     }
-     * }));
-     * stage.selected = [cesium3DTileFeature];
-     */
-    function PostProcessStage(options) {
-        options = defaultValue(options, defaultValue.EMPTY_OBJECT);
-        var fragmentShader = options.fragmentShader;
-        var textureScale = defaultValue(options.textureScale, 1.0);
-        var pixelFormat = defaultValue(options.pixelFormat, PixelFormat.RGBA);
-
-        //>>includeStart('debug', pragmas.debug);
-        Check.typeOf.string('options.fragmentShader', fragmentShader);
-        Check.typeOf.number.greaterThan('options.textureScale', textureScale, 0.0);
-        Check.typeOf.number.lessThanOrEquals('options.textureScale', textureScale, 1.0);
-        if (!PixelFormat.isColorFormat(pixelFormat)) {
-            throw new DeveloperError('options.pixelFormat must be a color format.');
-        }
-        //>>includeEnd('debug');
-
-        this._fragmentShader = fragmentShader;
-        this._uniforms = options.uniforms;
-        this._textureScale = textureScale;
-        this._forcePowerOfTwo = defaultValue(options.forcePowerOfTwo, false);
-        this._sampleMode = defaultValue(options.sampleMode, PostProcessStageSampleMode.NEAREST);
-        this._pixelFormat = pixelFormat;
-        this._pixelDatatype = defaultValue(options.pixelDatatype, PixelDatatype.UNSIGNED_BYTE);
-        this._clearColor = defaultValue(options.clearColor, Color.BLACK);
-
-        this._uniformMap = undefined;
-        this._command = undefined;
-
-        this._colorTexture = undefined;
-        this._depthTexture = undefined;
-        this._idTexture = undefined;
-
-        this._actualUniforms = {};
-        this._dirtyUniforms = [];
-        this._texturesToRelease = [];
-        this._texturesToCreate = [];
-        this._texturePromise = undefined;
-
-        var passState = new PassState();
-        passState.scissorTest = {
-            enabled : true,
-            rectangle : defined(options.scissorRectangle) ? BoundingRectangle.clone(options.scissorRectangle) : new BoundingRectangle()
-        };
-        this._passState = passState;
-
-        this._ready = false;
-
-        var name = options.name;
-        if (!defined(name)) {
-            name = createGuid();
-        }
-        this._name = name;
-
-        this._logDepthChanged = undefined;
-        this._useLogDepth = undefined;
-
-        this._selectedIdTexture = undefined;
-        this._selected = undefined;
-        this._selectedShadow = undefined;
-        this._parentSelected = undefined;
-        this._parentSelectedShadow = undefined;
-        this._combinedSelected = undefined;
-        this._combinedSelectedShadow = undefined;
-        this._selectedLength = 0;
-        this._parentSelectedLength = 0;
-        this._selectedDirty = true;
-
-        // set by PostProcessStageCollection
-        this._textureCache = undefined;
-        this._index = undefined;
-
-        /**
-         * Whether or not to execute this post-process stage when ready.
-         *
-         * @type {Boolean}
-         */
-        this.enabled = true;
-        this._enabled = true;
-    }
-
-    Object.defineProperties(PostProcessStage.prototype, {
-        /**
-         * Determines if this post-process stage is ready to be executed. A stage is only executed when both <code>ready</code>
-         * and {@link PostProcessStage#enabled} are <code>true</code>. A stage will not be ready while it is waiting on textures
-         * to load.
-         *
-         * @memberof PostProcessStage.prototype
-         * @type {Boolean}
-         * @readonly
-         */
-        ready : {
-            get : function() {
-                return this._ready;
-            }
-        },
-        /**
-         * The unique name of this post-process stage for reference by other stages in a {@link PostProcessStageComposite}.
-         *
-         * @memberof PostProcessStage.prototype
-         * @type {String}
-         * @readonly
-         */
-        name : {
-            get : function() {
-                return this._name;
-            }
-        },
-        /**
-         * The fragment shader to use when execute this post-process stage.
-         * <p>
-         * The shader must contain a sampler uniform declaration for <code>colorTexture</code>, <code>depthTexture</code>,
-         * or both.
-         * </p>
-         * <p>
-         * The shader must contain a <code>vec2</code> varying declaration for <code>v_textureCoordinates</code> for sampling
-         * the texture uniforms.
-         * </p>
-         *
-         * @memberof PostProcessStage.prototype
-         * @type {String}
-         * @readonly
-         */
-        fragmentShader : {
-            get : function() {
-                return this._fragmentShader;
-            }
-        },
-        /**
-         * An object whose properties are used to set the uniforms of the fragment shader.
-         * <p>
-         * The object property values can be either a constant or a function. The function will be called
-         * each frame before the post-process stage is executed.
-         * </p>
-         * <p>
-         * A constant value can also be a URI to an image, a data URI, or an HTML element that can be used as a texture, such as HTMLImageElement or HTMLCanvasElement.
-         * </p>
-         * <p>
-         * If this post-process stage is part of a {@link PostProcessStageComposite} that does not execute in series, the constant value can also be
-         * the name of another stage in a composite. This will set the uniform to the output texture the stage with that name.
-         * </p>
-         *
-         * @memberof PostProcessStage.prototype
-         * @type {Object}
-         * @readonly
-         */
-        uniforms : {
-            get : function() {
-                return this._uniforms;
-            }
-        },
-        /**
-         * A number in the range (0.0, 1.0] used to scale the output texture dimensions. A scale of 1.0 will render this post-process stage to a texture the size of the viewport.
-         *
-         * @memberof PostProcessStage.prototype
-         * @type {Number}
-         * @readonly
-         */
-        textureScale : {
-            get : function() {
-                return this._textureScale;
-            }
-        },
-        /**
-         * Whether or not to force the output texture dimensions to be both equal powers of two. The power of two will be the next power of two of the minimum of the dimensions.
-         *
-         * @memberof PostProcessStage.prototype
-         * @type {Number}
-         * @readonly
-         */
-        forcePowerOfTwo : {
-            get : function() {
-                return this._forcePowerOfTwo;
-            }
-        },
-        /**
-         * How to sample the input color texture.
-         *
-         * @memberof PostProcessStage.prototype
-         * @type {PostProcessStageSampleMode}
-         * @readonly
-         */
-        sampleMode : {
-            get : function() {
-                return this._sampleMode;
-            }
-        },
-        /**
-         * The color pixel format of the output texture.
-         *
-         * @memberof PostProcessStage.prototype
-         * @type {PixelFormat}
-         * @readonly
-         */
-        pixelFormat : {
-            get : function() {
-                return this._pixelFormat;
-            }
-        },
-        /**
-         * The pixel data type of the output texture.
-         *
-         * @memberof PostProcessStage.prototype
-         * @type {PixelDatatype}
-         * @readonly
-         */
-        pixelDatatype : {
-            get : function() {
-                return this._pixelDatatype;
-            }
-        },
-        /**
-         * The color to clear the output texture to.
-         *
-         * @memberof PostProcessStage.prototype
-         * @type {Color}
-         * @readonly
-         */
-        clearColor : {
-            get : function() {
-                return this._clearColor;
-            }
-        },
-        /**
-         * The {@link BoundingRectangle} to use for the scissor test. A default bounding rectangle will disable the scissor test.
-         *
-         * @memberof PostProcessStage.prototype
-         * @type {BoundingRectangle}
-         * @readonly
-         */
-        scissorRectangle : {
-            get : function() {
-                return this._passState.scissorTest.rectangle;
-            }
-        },
-        /**
-         * A reference to the texture written to when executing this post process stage.
-         *
-         * @memberof PostProcessStage.prototype
-         * @type {Texture}
-         * @readonly
-         * @private
-         */
-        outputTexture : {
-            get : function() {
-                if (defined(this._textureCache)) {
-                    var framebuffer = this._textureCache.getFramebuffer(this._name);
-                    if (defined(framebuffer)) {
-                        return framebuffer.getColorTexture(0);
-                    }
-                }
-                return undefined;
-            }
-        },
-        /**
-         * The features selected for applying the post-process.
-         * <p>
-         * In the fragment shader, use <code>czm_selected</code> to determine whether or not to apply the post-process
-         * stage to that fragment. For example:
-         * <code>
-         * if (czm_selected(v_textureCoordinates)) {
-         *     // apply post-process stage
-         * } else {
-         *     gl_FragColor = texture2D(colorTexture, v_textureCordinates);
-         * }
-         * </code>
-         * </p>
-         *
-         * @memberof PostProcessStage.prototype
-         * @type {Array}
-         */
-        selected : {
-            get : function() {
-                return this._selected;
-            },
-            set : function(value) {
-                this._selected = value;
-            }
-        },
-        /**
-         * @private
-         */
-        parentSelected : {
-            get : function() {
-                return this._parentSelected;
-            },
-            set : function(value) {
-                this._parentSelected = value;
-            }
-        }
-    });
-
-    var depthTextureRegex = /uniform\s+sampler2D\s+depthTexture/g;
-
-    /**
-     * @private
-     */
-    PostProcessStage.prototype._isSupported = function(context) {
-        return !depthTextureRegex.test(this._fragmentShader) || context.depthTexture;
-    };
-
-    function getUniformValueGetterAndSetter(stage, uniforms, name) {
-        var currentValue = uniforms[name];
-        if (typeof currentValue === 'string' || currentValue instanceof HTMLCanvasElement || currentValue instanceof HTMLImageElement ||
-            currentValue instanceof HTMLVideoElement || currentValue instanceof ImageData) {
-            stage._dirtyUniforms.push(name);
-        }
-
-        return {
-            get : function() {
-                return uniforms[name];
-            },
-            set : function(value) {
-                var currentValue = uniforms[name];
-                uniforms[name] = value;
-
-                var actualUniforms = stage._actualUniforms;
-                var actualValue = actualUniforms[name];
-                if (defined(actualValue) && actualValue !== currentValue && actualValue instanceof Texture && !defined(stage._textureCache.getStageByName(name))) {
-                    stage._texturesToRelease.push(actualValue);
-                    delete actualUniforms[name];
-                    delete actualUniforms[name + 'Dimensions'];
-                }
-
-                if (currentValue instanceof Texture) {
-                    stage._texturesToRelease.push(currentValue);
-                }
-
-                if (typeof value === 'string' || value instanceof HTMLCanvasElement || value instanceof HTMLImageElement ||
-                    value instanceof HTMLVideoElement || value instanceof ImageData) {
-                    stage._dirtyUniforms.push(name);
-                } else {
-                    actualUniforms[name] = value;
-                }
-            }
-        };
-    }
-
-    function getUniformMapFunction(stage, name) {
-        return function() {
-            var value = stage._actualUniforms[name];
-            if (typeof value === 'function') {
-                return value();
-            }
-            return value;
-        };
-=======
 import BoundingRectangle from "../Core/BoundingRectangle.js";
 import Check from "../Core/Check.js";
 import Color from "../Core/Color.js";
@@ -457,7 +18,6 @@
 import TextureMagnificationFilter from "../Renderer/TextureMagnificationFilter.js";
 import TextureMinificationFilter from "../Renderer/TextureMinificationFilter.js";
 import TextureWrap from "../Renderer/TextureWrap.js";
-import when from "../ThirdParty/when.js";
 import PostProcessStageSampleMode from "./PostProcessStageSampleMode.js";
 
 /**
@@ -899,7 +459,6 @@
     var value = stage._actualUniforms[name];
     if (typeof value === "function") {
       return value();
->>>>>>> 2fd0e8f7
     }
     return value;
   };
@@ -1149,7 +708,7 @@
 
   if (promises.length > 0) {
     stage._ready = false;
-    stage._texturePromise = when.all(promises).then(function () {
+    stage._texturePromise = Promise.all(promises).then(function () {
       stage._ready = true;
       stage._texturePromise = undefined;
     });
@@ -1217,79 +776,6 @@
         return true;
       }
     }
-<<<<<<< HEAD
-
-    function updateUniformTextures(stage, context) {
-        var i;
-        var texture;
-        var name;
-
-        var texturesToRelease = stage._texturesToRelease;
-        var length = texturesToRelease.length;
-        for (i = 0; i < length; ++i) {
-            texture = texturesToRelease[i];
-            texture = texture && texture.destroy();
-        }
-        texturesToRelease.length = 0;
-
-        var texturesToCreate = stage._texturesToCreate;
-        length = texturesToCreate.length;
-        for (i = 0; i < length; ++i) {
-            var textureToCreate = texturesToCreate[i];
-            name = textureToCreate.name;
-            var source = textureToCreate.source;
-            stage._actualUniforms[name] = new Texture({
-                context : context,
-                source : source
-            });
-        }
-        texturesToCreate.length = 0;
-
-        var dirtyUniforms = stage._dirtyUniforms;
-        if (dirtyUniforms.length === 0 && !defined(stage._texturePromise)) {
-            stage._ready = true;
-            return;
-        }
-
-        if (dirtyUniforms.length === 0 || defined(stage._texturePromise)) {
-            return;
-        }
-
-        length = dirtyUniforms.length;
-        var uniforms = stage._uniforms;
-        var promises = [];
-        for (i = 0; i < length; ++i) {
-            name = dirtyUniforms[i];
-            var stageNameUrlOrImage = uniforms[name];
-            var stageWithName = stage._textureCache.getStageByName(stageNameUrlOrImage);
-            if (defined(stageWithName)) {
-                stage._actualUniforms[name] = createStageOutputTextureFunction(stage, stageNameUrlOrImage);
-            } else if (typeof stageNameUrlOrImage === 'string') {
-                var resource = new Resource({
-                    url : stageNameUrlOrImage
-                });
-
-                promises.push(resource.fetchImage().then(createLoadImageFunction(stage, name)));
-            } else {
-                stage._texturesToCreate.push({
-                    name : name,
-                    source : stageNameUrlOrImage
-                });
-            }
-        }
-
-        dirtyUniforms.length = 0;
-
-        if (promises.length > 0) {
-            stage._ready = false;
-            stage._texturePromise = Promise.all(promises).then(function() {
-                stage._ready = true;
-                stage._texturePromise = undefined;
-            });
-        } else {
-            stage._ready = true;
-        }
-=======
   }
   return dirty;
 }
@@ -1319,7 +805,6 @@
       textureLength += feature.pickIds.length;
     } else if (defined(feature.pickId)) {
       ++textureLength;
->>>>>>> 2fd0e8f7
     }
   }
 
