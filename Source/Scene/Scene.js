--- conflicted
+++ resolved
@@ -3023,12 +3023,8 @@
         }
 
         var postProcess = scene.postProcessStages;
-<<<<<<< HEAD
         var usePostProcess = environmentState.usePostProcess = !picking && (scene._hdr || postProcess.length > 0 || postProcess.ambientOcclusion.enabled || postProcess.fxaa.enabled || postProcess.bloom.enabled);
-=======
-        var usePostProcess = environmentState.usePostProcess = !picking && (postProcess.length > 0 || postProcess.ambientOcclusion.enabled || postProcess.fxaa.enabled || postProcess.bloom.enabled);
         environmentState.usePostProcessSelectedFeatures = false;
->>>>>>> 6fdf2b75
         if (usePostProcess) {
             scene._sceneFramebuffer.update(context, passState);
             scene._sceneFramebuffer.clear(context, passState, clearColor);
