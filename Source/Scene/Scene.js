/*global define*/
define([
        '../Core/BoundingRectangle',
        '../Core/BoundingSphere',
        '../Core/BoxGeometry',
        '../Core/Cartesian2',
        '../Core/Cartesian3',
        '../Core/Cartesian4',
        '../Core/Cartographic',
        '../Core/Color',
        '../Core/ColorGeometryInstanceAttribute',
        '../Core/createGuid',
        '../Core/defaultValue',
        '../Core/defined',
        '../Core/defineProperties',
        '../Core/destroyObject',
        '../Core/DeveloperError',
        '../Core/EllipsoidGeometry',
        '../Core/Event',
        '../Core/GeographicProjection',
        '../Core/GeometryInstance',
        '../Core/GeometryPipeline',
        '../Core/getTimestamp',
        '../Core/Intersect',
        '../Core/Interval',
        '../Core/JulianDate',
        '../Core/Math',
        '../Core/Matrix4',
        '../Core/mergeSort',
        '../Core/Occluder',
        '../Core/ShowGeometryInstanceAttribute',
        '../Core/Transforms',
        '../Renderer/ClearCommand',
        '../Renderer/ComputeEngine',
        '../Renderer/Context',
        '../Renderer/ContextLimits',
        '../Renderer/DrawCommand',
        '../Renderer/PassState',
        '../Renderer/ShaderProgram',
        '../Renderer/ShaderSource',
        './Camera',
        './CreditDisplay',
        './CullingVolume',
        './DepthPlane',
        './DeviceOrientationCameraController',
        './Fog',
        './FrameState',
        './FrustumCommands',
        './FXAA',
        './GlobeDepth',
        './OIT',
        './OrthographicFrustum',
        './Pass',
        './PerformanceDisplay',
        './PerInstanceColorAppearance',
        './PerspectiveFrustum',
        './PerspectiveOffCenterFrustum',
        './PickDepth',
        './Primitive',
        './PrimitiveCollection',
        './SceneMode',
        './SceneTransforms',
        './SceneTransitioner',
        './ScreenSpaceCameraController',
        './ShadowMap',
        './SunPostProcess',
        './TweenCollection'
    ], function(
        BoundingRectangle,
        BoundingSphere,
        BoxGeometry,
        Cartesian2,
        Cartesian3,
        Cartesian4,
        Cartographic,
        Color,
        ColorGeometryInstanceAttribute,
        createGuid,
        defaultValue,
        defined,
        defineProperties,
        destroyObject,
        DeveloperError,
        EllipsoidGeometry,
        Event,
        GeographicProjection,
        GeometryInstance,
        GeometryPipeline,
        getTimestamp,
        Intersect,
        Interval,
        JulianDate,
        CesiumMath,
        Matrix4,
        mergeSort,
        Occluder,
        ShowGeometryInstanceAttribute,
        Transforms,
        ClearCommand,
        ComputeEngine,
        Context,
        ContextLimits,
        DrawCommand,
        PassState,
        ShaderProgram,
        ShaderSource,
        Camera,
        CreditDisplay,
        CullingVolume,
        DepthPlane,
        DeviceOrientationCameraController,
        Fog,
        FrameState,
        FrustumCommands,
        FXAA,
        GlobeDepth,
        OIT,
        OrthographicFrustum,
        Pass,
        PerformanceDisplay,
        PerInstanceColorAppearance,
        PerspectiveFrustum,
        PerspectiveOffCenterFrustum,
        PickDepth,
        Primitive,
        PrimitiveCollection,
        SceneMode,
        SceneTransforms,
        SceneTransitioner,
        ScreenSpaceCameraController,
        ShadowMap,
        SunPostProcess,
        TweenCollection) {
    'use strict';

    /**
     * The container for all 3D graphical objects and state in a Cesium virtual scene.  Generally,
     * a scene is not created directly; instead, it is implicitly created by {@link CesiumWidget}.
     * <p>
     * <em><code>contextOptions</code> parameter details:</em>
     * </p>
     * <p>
     * The default values are:
     * <code>
     * {
     *   webgl : {
     *     alpha : false,
     *     depth : true,
     *     stencil : false,
     *     antialias : true,
     *     premultipliedAlpha : true,
     *     preserveDrawingBuffer : false,
     *     failIfMajorPerformanceCaveat : false
     *   },
     *   allowTextureFilterAnisotropic : true
     * }
     * </code>
     * </p>
     * <p>
     * The <code>webgl</code> property corresponds to the {@link http://www.khronos.org/registry/webgl/specs/latest/#5.2|WebGLContextAttributes}
     * object used to create the WebGL context.
     * </p>
     * <p>
     * <code>webgl.alpha</code> defaults to false, which can improve performance compared to the standard WebGL default
     * of true.  If an application needs to composite Cesium above other HTML elements using alpha-blending, set
     * <code>webgl.alpha</code> to true.
     * </p>
     * <p>
     * The other <code>webgl</code> properties match the WebGL defaults for {@link http://www.khronos.org/registry/webgl/specs/latest/#5.2|WebGLContextAttributes}.
     * </p>
     * <p>
     * <code>allowTextureFilterAnisotropic</code> defaults to true, which enables anisotropic texture filtering when the
     * WebGL extension is supported.  Setting this to false will improve performance, but hurt visual quality, especially for horizon views.
     * </p>
     *
     * @alias Scene
     * @constructor
     *
     * @param {Object} [options] Object with the following properties:
     * @param {Canvas} options.canvas The HTML canvas element to create the scene for.
     * @param {Object} [options.contextOptions] Context and WebGL creation properties.  See details above.
     * @param {Element} [options.creditContainer] The HTML element in which the credits will be displayed.
     * @param {MapProjection} [options.mapProjection=new GeographicProjection()] The map projection to use in 2D and Columbus View modes.
     * @param {Boolean} [options.orderIndependentTranslucency=true] If true and the configuration supports it, use order independent translucency.
     * @param {Boolean} [options.scene3DOnly=false] If true, optimizes memory use and performance for 3D mode but disables the ability to use 2D or Columbus View.
     * @param {Number} [options.terrainExaggeration=1.0] A scalar used to exaggerate the terrain. Note that terrain exaggeration will not modify any other primitive as they are positioned relative to the ellipsoid.
     *
     * @see CesiumWidget
     * @see {@link http://www.khronos.org/registry/webgl/specs/latest/#5.2|WebGLContextAttributes}
     *
     * @exception {DeveloperError} options and options.canvas are required.
     *
     * @example
     * // Create scene without anisotropic texture filtering
     * var scene = new Cesium.Scene({
     *   canvas : canvas,
     *   contextOptions : {
     *     allowTextureFilterAnisotropic : false
     *   }
     * });
     */
    function Scene(options) {
        options = defaultValue(options, defaultValue.EMPTY_OBJECT);
        var canvas = options.canvas;
        var contextOptions = options.contextOptions;
        var creditContainer = options.creditContainer;

        //>>includeStart('debug', pragmas.debug);
        if (!defined(canvas)) {
            throw new DeveloperError('options and options.canvas are required.');
        }
        //>>includeEnd('debug');

        var context = new Context(canvas, contextOptions);
        if (!defined(creditContainer)) {
            creditContainer = document.createElement('div');
            creditContainer.style.position = 'absolute';
            creditContainer.style.bottom = '0';
            creditContainer.style['text-shadow'] = '0px 0px 2px #000000';
            creditContainer.style.color = '#ffffff';
            creditContainer.style['font-size'] = '10px';
            creditContainer.style['padding-right'] = '5px';
            canvas.parentNode.appendChild(creditContainer);
        }

        this._id = createGuid();
        this._frameState = new FrameState(context, new CreditDisplay(creditContainer));
        this._frameState.scene3DOnly = defaultValue(options.scene3DOnly, false);

        var ps = new PassState(context);
        ps.viewport = new BoundingRectangle();
        ps.viewport.x = 0;
        ps.viewport.y = 0;
        ps.viewport.width = context.drawingBufferWidth;
        ps.viewport.height = context.drawingBufferHeight;
        this._passState = ps;

        this._canvas = canvas;
        this._context = context;
        this._computeEngine = new ComputeEngine(context);
        this._globe = undefined;
        this._primitives = new PrimitiveCollection();
        this._groundPrimitives = new PrimitiveCollection();

        this._tweens = new TweenCollection();

        this._shaderFrameCount = 0;

        this._sunPostProcess = undefined;

        this._computeCommandList = [];
        this._frustumCommandsList = [];
        this._overlayCommandList = [];

        this._pickFramebuffer = undefined;

        this._useOIT = defaultValue(options.orderIndependentTranslucency, true);
        this._executeOITFunction = undefined;

        var globeDepth;
        if (context.depthTexture) {
            globeDepth = new GlobeDepth();
        }

        var oit;
        if (this._useOIT && defined(globeDepth)) {
            oit = new OIT(context);
        }

        this._globeDepth = globeDepth;
        this._depthPlane = new DepthPlane();
        this._oit = oit;
        this._fxaa = new FXAA();

        this._clearColorCommand = new ClearCommand({
            color : new Color(),
            stencil : 0,
            owner : this
        });
        this._depthClearCommand = new ClearCommand({
            depth : 1.0,
            owner : this
        });

        this._pickDepths = [];
        this._debugGlobeDepths = [];

        this._transitioner = new SceneTransitioner(this);

        this._renderError = new Event();
        this._preRender = new Event();
        this._postRender = new Event();

        this._cameraStartFired = false;
        this._cameraMovedTime = undefined;

        /**
         * Exceptions occurring in <code>render</code> are always caught in order to raise the
         * <code>renderError</code> event.  If this property is true, the error is rethrown
         * after the event is raised.  If this property is false, the <code>render</code> function
         * returns normally after raising the event.
         *
         * @type {Boolean}
         * @default false
         */
        this.rethrowRenderErrors = false;

        /**
         * Determines whether or not to instantly complete the
         * scene transition animation on user input.
         *
         * @type {Boolean}
         * @default true
         */
        this.completeMorphOnUserInput = true;

        /**
         * The event fired at the beginning of a scene transition.
         * @type {Event}
         * @default Event()
         */
        this.morphStart = new Event();

        /**
         * The event fired at the completion of a scene transition.
         * @type {Event}
         * @default Event()
         */
        this.morphComplete = new Event();

        /**
         * The {@link SkyBox} used to draw the stars.
         *
         * @type {SkyBox}
         * @default undefined
         *
         * @see Scene#backgroundColor
         */
        this.skyBox = undefined;

        /**
         * The sky atmosphere drawn around the globe.
         *
         * @type {SkyAtmosphere}
         * @default undefined
         */
        this.skyAtmosphere = undefined;

        /**
         * The {@link Sun}.
         *
         * @type {Sun}
         * @default undefined
         */
        this.sun = undefined;

        /**
         * Uses a bloom filter on the sun when enabled.
         *
         * @type {Boolean}
         * @default true
         */
        this.sunBloom = true;
        this._sunBloom = undefined;

        /**
         * The {@link Moon}
         *
         * @type Moon
         * @default undefined
         */
        this.moon = undefined;

        /**
         * The background color, which is only visible if there is no sky box, i.e., {@link Scene#skyBox} is undefined.
         *
         * @type {Color}
         * @default {@link Color.BLACK}
         *
         * @see Scene#skyBox
         */
        this.backgroundColor = Color.clone(Color.BLACK);

        this._mode = SceneMode.SCENE3D;

        this._mapProjection = defined(options.mapProjection) ? options.mapProjection : new GeographicProjection();

        this._transitioner = new SceneTransitioner(this, this._mapProjection.ellipsoid);

        /**
         * The current morph transition time between 2D/Columbus View and 3D,
         * with 0.0 being 2D or Columbus View and 1.0 being 3D.
         *
         * @type {Number}
         * @default 1.0
         */
        this.morphTime = 1.0;
        /**
         * The far-to-near ratio of the multi-frustum. The default is 1,000.0.
         *
         * @type {Number}
         * @default 1000.0
         */
        this.farToNearRatio = 1000.0;

        /**
         * This property is for debugging only; it is not for production use.
         * <p>
         * A function that determines what commands are executed.  As shown in the examples below,
         * the function receives the command's <code>owner</code> as an argument, and returns a boolean indicating if the
         * command should be executed.
         * </p>
         * <p>
         * The default is <code>undefined</code>, indicating that all commands are executed.
         * </p>
         *
         * @type Function
         *
         * @default undefined
         *
         * @example
         * // Do not execute any commands.
         * scene.debugCommandFilter = function(command) {
         *     return false;
         * };
         *
         * // Execute only the billboard's commands.  That is, only draw the billboard.
         * var billboards = new Cesium.BillboardCollection();
         * scene.debugCommandFilter = function(command) {
         *     return command.owner === billboards;
         * };
         */
        this.debugCommandFilter = undefined;

        /**
         * This property is for debugging only; it is not for production use.
         * <p>
         * When <code>true</code>, commands are randomly shaded.  This is useful
         * for performance analysis to see what parts of a scene or model are
         * command-dense and could benefit from batching.
         * </p>
         *
         * @type Boolean
         *
         * @default false
         */
        this.debugShowCommands = false;

        /**
         * This property is for debugging only; it is not for production use.
         * <p>
         * When <code>true</code>, commands are shaded based on the frustums they
         * overlap.  Commands in the closest frustum are tinted red, commands in
         * the next closest are green, and commands in the farthest frustum are
         * blue.  If a command overlaps more than one frustum, the color components
         * are combined, e.g., a command overlapping the first two frustums is tinted
         * yellow.
         * </p>
         *
         * @type Boolean
         *
         * @default false
         */
        this.debugShowFrustums = false;

        this._debugFrustumStatistics = undefined;

        /**
         * This property is for debugging only; it is not for production use.
         * <p>
         * Displays frames per second and time between frames.
         * </p>
         *
         * @type Boolean
         *
         * @default false
         */
        this.debugShowFramesPerSecond = false;

        /**
         * This property is for debugging only; it is not for production use.
         * <p>
         * Displays depth information for the indicated frustum.
         * </p>
         *
         * @type Boolean
         *
         * @default false
         */
        this.debugShowGlobeDepth = false;

        /**
         * This property is for debugging only; it is not for production use.
         * <p>
         * Indicates which frustum will have depth information displayed.
         * </p>
         *
         * @type Number
         *
         * @default 1
         */
        this.debugShowDepthFrustum = 1;

        /**
         * When <code>true</code>, enables Fast Approximate Anti-aliasing even when order independent translucency
         * is unsupported.
         *
         * @type Boolean
         * @default true
         */
        this.fxaa = true;

        /**
         * When <code>true</code>, enables picking using the depth buffer.
         *
         * @type Boolean
         * @default true
         */
        this.useDepthPicking = true;

        /**
         * The time in milliseconds to wait before checking if the camera has not moved and fire the cameraMoveEnd event.
         * @type {Number}
         * @default 500.0
         * @private
         */
        this.cameraEventWaitTime = 500.0;

        /**
         * Set to true to copy the depth texture after rendering the globe. Makes czm_globeDepthTexture valid.
         * @type {Boolean}
         * @default false
         * @private
         */
        this.copyGlobeDepth = false;

        /**
         * Blends the atmosphere to geometry far from the camera for horizon views. Allows for additional
         * performance improvements by rendering less geometry and dispatching less terrain requests.
         * @type {Fog}
         */
        this.fog = new Fog();

        this._sunCamera = new Camera(this);

        /**
         * Render shadows in the scene.
         * @type {ShadowMap}
         */
        this.shadowMap = new ShadowMap({
            context : context,
            lightCamera : this._sunCamera
        });

        this._terrainExaggeration = defaultValue(options.terrainExaggeration, 1.0);

        this._performanceDisplay = undefined;
        this._debugVolume = undefined;

        var camera = new Camera(this);
        this._camera = camera;
        this._cameraClone = Camera.clone(camera);
        this._screenSpaceCameraController = new ScreenSpaceCameraController(this);

        // Keeps track of the state of a frame. FrameState is the state across
        // the primitives of the scene. This state is for internally keeping track
        // of celestial and environment effects that need to be updated/rendered in
        // a certain order as well as updating/tracking framebuffer usage.
        this._environmentState = {
            skyBoxCommand : undefined,
            skyAtmosphereCommand : undefined,
            sunDrawCommand : undefined,
            sunComputeCommand : undefined,
            moonCommand : undefined,

            isSunVisible : false,
            isMoonVisible : false,
            isSkyAtmosphereVisible : false,

            clearGlobeDepth : false,
            useDepthPlane : false,

            originalFramebuffer : undefined,
            useGlobeDepthFramebuffer : false,
            useOIT : false,
            useFXAA : false
        };

        this._useWebVR = false;
        this._cameraVR = undefined;
        this._aspectRatioVR = undefined;

        // initial guess at frustums.
        var near = camera.frustum.near;
        var far = camera.frustum.far;
        var numFrustums = Math.ceil(Math.log(far / near) / Math.log(this.farToNearRatio));
        updateFrustums(near, far, this.farToNearRatio, numFrustums, this._frustumCommandsList);

        // give frameState, camera, and screen space camera controller initial state before rendering
        updateFrameState(this, 0.0, JulianDate.now());
        this.initializeFrame();
    }

    var OPAQUE_FRUSTUM_NEAR_OFFSET = 0.99;

    defineProperties(Scene.prototype, {
        /**
         * Gets the canvas element to which this scene is bound.
         * @memberof Scene.prototype
         *
         * @type {Canvas}
         * @readonly
         */
        canvas : {
            get : function() {
                return this._canvas;
            }
        },

        /**
         * The drawingBufferWidth of the underlying GL context.
         * @memberof Scene.prototype
         *
         * @type {Number}
         * @readonly
         *
         * @see {@link https://www.khronos.org/registry/webgl/specs/1.0/#DOM-WebGLRenderingContext-drawingBufferWidth|drawingBufferWidth}
         */
        drawingBufferHeight : {
            get : function() {
                return this._context.drawingBufferHeight;
            }
        },

        /**
         * The drawingBufferHeight of the underlying GL context.
         * @memberof Scene.prototype
         *
         * @type {Number}
         * @readonly
         *
         * @see {@link https://www.khronos.org/registry/webgl/specs/1.0/#DOM-WebGLRenderingContext-drawingBufferHeight|drawingBufferHeight}
         */
        drawingBufferWidth : {
            get : function() {
                return this._context.drawingBufferWidth;
            }
        },

        /**
         * The maximum aliased line width, in pixels, supported by this WebGL implementation.  It will be at least one.
         * @memberof Scene.prototype
         *
         * @type {Number}
         * @readonly
         *
         * @see {@link https://www.khronos.org/opengles/sdk/docs/man/xhtml/glGet.xml|glGet} with <code>ALIASED_LINE_WIDTH_RANGE</code>.
         */
        maximumAliasedLineWidth : {
            get : function() {
                return ContextLimits.maximumAliasedLineWidth;
            }
        },

        /**
         * The maximum length in pixels of one edge of a cube map, supported by this WebGL implementation.  It will be at least 16.
         * @memberof Scene.prototype
         *
         * @type {Number}
         * @readonly
         *
         * @see {@link https://www.khronos.org/opengles/sdk/docs/man/xhtml/glGet.xml|glGet} with <code>GL_MAX_CUBE_MAP_TEXTURE_SIZE</code>.
         */
        maximumCubeMapSize : {
            get : function() {
                return ContextLimits.maximumCubeMapSize;
            }
        },

        /**
         * Returns true if the pickPosition function is supported.
         * @memberof Scene.prototype
         *
         * @type {Boolean}
         * @readonly
         */
        pickPositionSupported : {
            get : function() {
                return this._context.depthTexture;
            }
        },

        /**
         * Gets or sets the depth-test ellipsoid.
         * @memberof Scene.prototype
         *
         * @type {Globe}
         */
        globe : {
            get: function() {
                return this._globe;
            },

            set: function(globe) {
                this._globe = this._globe && this._globe.destroy();
                this._globe = globe;
            }
        },

        /**
         * Gets the collection of primitives.
         * @memberof Scene.prototype
         *
         * @type {PrimitiveCollection}
         * @readonly
         */
        primitives : {
            get : function() {
                return this._primitives;
            }
        },

        /**
         * Gets the collection of ground primitives.
         * @memberof Scene.prototype
         *
         * @type {PrimitiveCollection}
         * @readonly
         */
        groundPrimitives : {
            get : function() {
                return this._groundPrimitives;
            }
        },

        /**
         * Gets the camera.
         * @memberof Scene.prototype
         *
         * @type {Camera}
         * @readonly
         */
        camera : {
            get : function() {
                return this._camera;
            }
        },
        // TODO: setCamera

        /**
         * Gets the controller for camera input handling.
         * @memberof Scene.prototype
         *
         * @type {ScreenSpaceCameraController}
         * @readonly
         */
        screenSpaceCameraController : {
            get : function() {
                return this._screenSpaceCameraController;
            }
        },

        /**
         * Get the map projection to use in 2D and Columbus View modes.
         * @memberof Scene.prototype
         *
         * @type {MapProjection}
         * @readonly
         *
         * @default new GeographicProjection()
         */
        mapProjection : {
            get: function() {
                return this._mapProjection;
            }
        },

        /**
         * Gets state information about the current scene. If called outside of a primitive's <code>update</code>
         * function, the previous frame's state is returned.
         * @memberof Scene.prototype
         *
         * @type {FrameState}
         * @readonly
         *
         * @private
         */
        frameState : {
            get: function() {
                return this._frameState;
            }
        },

        /**
         * Gets the collection of tweens taking place in the scene.
         * @memberof Scene.prototype
         *
         * @type {TweenCollection}
         * @readonly
         *
         * @private
         */
        tweens : {
            get : function() {
                return this._tweens;
            }
        },

        /**
         * Gets the collection of image layers that will be rendered on the globe.
         * @memberof Scene.prototype
         *
         * @type {ImageryLayerCollection}
         * @readonly
         */
        imageryLayers : {
            get : function() {
                return this.globe.imageryLayers;
            }
        },

        /**
         * The terrain provider providing surface geometry for the globe.
         * @memberof Scene.prototype
         *
         * @type {TerrainProvider}
         */
        terrainProvider : {
            get : function() {
                return this.globe.terrainProvider;
            },
            set : function(terrainProvider) {
                this.globe.terrainProvider = terrainProvider;
            }
        },

        /**
         * Gets the event that will be raised when an error is thrown inside the <code>render</code> function.
         * The Scene instance and the thrown error are the only two parameters passed to the event handler.
         * By default, errors are not rethrown after this event is raised, but that can be changed by setting
         * the <code>rethrowRenderErrors</code> property.
         * @memberof Scene.prototype
         *
         * @type {Event}
         * @readonly
         */
        renderError : {
            get : function() {
                return this._renderError;
            }
        },

        /**
         * Gets the event that will be raised at the start of each call to <code>render</code>.  Subscribers to the event
         * receive the Scene instance as the first parameter and the current time as the second parameter.
         * @memberof Scene.prototype
         *
         * @type {Event}
         * @readonly
         */
        preRender : {
            get : function() {
                return this._preRender;
            }
        },

        /**
         * Gets the event that will be raised at the end of each call to <code>render</code>.  Subscribers to the event
         * receive the Scene instance as the first parameter and the current time as the second parameter.
         * @memberof Scene.prototype
         *
         * @type {Event}
         * @readonly
         */
        postRender : {
            get : function() {
                return this._postRender;
            }
        },

        /**
         * @memberof Scene.prototype
         * @private
         * @readonly
         */
        context : {
            get : function() {
                return this._context;
            }
        },

        /**
         * This property is for debugging only; it is not for production use.
         * <p>
         * When {@link Scene.debugShowFrustums} is <code>true</code>, this contains
         * properties with statistics about the number of command execute per frustum.
         * <code>totalCommands</code> is the total number of commands executed, ignoring
         * overlap. <code>commandsInFrustums</code> is an array with the number of times
         * commands are executed redundantly, e.g., how many commands overlap two or
         * three frustums.
         * </p>
         *
         * @memberof Scene.prototype
         *
         * @type {Object}
         * @readonly
         *
         * @default undefined
         */
        debugFrustumStatistics : {
            get : function() {
                return this._debugFrustumStatistics;
            }
        },

        /**
         * Gets whether or not the scene is optimized for 3D only viewing.
         * @memberof Scene.prototype
         * @type {Boolean}
         * @readonly
         */
        scene3DOnly : {
            get : function() {
                return this._frameState.scene3DOnly;
            }
        },

        /**
         * Gets whether or not the scene has order independent translucency enabled.
         * Note that this only reflects the original construction option, and there are
         * other factors that could prevent OIT from functioning on a given system configuration.
         * @memberof Scene.prototype
         * @type {Boolean}
         * @readonly
         */
        orderIndependentTranslucency : {
            get : function() {
                return defined(this._oit);
            }
        },

        /**
         * Gets the unique identifier for this scene.
         * @memberof Scene.prototype
         * @type {String}
         * @readonly
         */
        id : {
            get : function() {
                return this._id;
            }
        },

        /**
         * Gets or sets the current mode of the scene.
         * @memberof Scene.prototype
         * @type {SceneMode}
         * @default {@link SceneMode.SCENE3D}
         */
        mode : {
            get : function() {
                return this._mode;
            },
            set : function(value) {
                //>>includeStart('debug', pragmas.debug);
                if (this.scene3DOnly && value !== SceneMode.SCENE3D) {
                    throw new DeveloperError('Only SceneMode.SCENE3D is valid when scene3DOnly is true.');
                }
                //>>includeEnd('debug');
                if (value === SceneMode.SCENE2D) {
                    this.morphTo2D(0);
                } else if (value === SceneMode.SCENE3D) {
                    this.morphTo3D(0);
                } else if (value === SceneMode.COLUMBUS_VIEW) {
                    this.morphToColumbusView(0);
                    //>>includeStart('debug', pragmas.debug);
                } else {
                    throw new DeveloperError('value must be a valid SceneMode enumeration.');
                    //>>includeEnd('debug');
                }
                this._mode = value;
            }
        },

        /**
         * Gets the number of frustums used in the last frame.
         * @memberof Scene.prototype
         * @type {Number}
         *
         * @private
         */
        numberOfFrustums : {
            get : function() {
                return this._frustumCommandsList.length;
            }
        },

        /**
         * Gets the scalar used to exaggerate the terrain.
         * @memberof Scene.prototype
         * @type {Number}
         */
        terrainExaggeration : {
            get : function() {
                return this._terrainExaggeration;
            }
        },

        /**
         * When <code>true</code>, splits the scene into two viewports with steroscopic views for the left and right eyes.
         * Used for cardboard and WebVR.
         * @memberof Scene.prototype
         * @type {Boolean}
         * @default false
         */
        useWebVR : {
            get : function() {
                return this._useWebVR;
            },
            set : function(value) {
                this._useWebVR = value;
                if (this._useWebVR) {
                    this._frameState.creditDisplay.container.style.visibility = 'hidden';
                    this._cameraVR = new Camera(this);
                    if (!defined(this._deviceOrientationCameraController)) {
                        this._deviceOrientationCameraController = new DeviceOrientationCameraController(this);
                    }

                    this._aspectRatioVR = this._camera.frustum.aspectRatio;
                } else {
                    this._frameState.creditDisplay.container.style.visibility = 'visible';
                    this._cameraVR = undefined;
                    this._deviceOrientationCameraController = this._deviceOrientationCameraController && !this._deviceOrientationCameraController.isDestroyed() && this._deviceOrientationCameraController.destroy();

                    this._camera.frustum.aspectRatio = this._aspectRatioVR;
                    this._camera.frustum.xOffset = 0.0;
                }
            }
        }
    });

    var scratchPosition0 = new Cartesian3();
    var scratchPosition1 = new Cartesian3();
    function maxComponent(a, b) {
        var x = Math.max(Math.abs(a.x), Math.abs(b.x));
        var y = Math.max(Math.abs(a.y), Math.abs(b.y));
        var z = Math.max(Math.abs(a.z), Math.abs(b.z));
        return Math.max(Math.max(x, y), z);
    }

    function cameraEqual(camera0, camera1, epsilon) {
        var scalar = 1 / Math.max(1, maxComponent(camera0.position, camera1.position));
        Cartesian3.multiplyByScalar(camera0.position, scalar, scratchPosition0);
        Cartesian3.multiplyByScalar(camera1.position, scalar, scratchPosition1);
        return Cartesian3.equalsEpsilon(scratchPosition0, scratchPosition1, epsilon) &&
            Cartesian3.equalsEpsilon(camera0.direction, camera1.direction, epsilon) &&
            Cartesian3.equalsEpsilon(camera0.up, camera1.up, epsilon) &&
            Cartesian3.equalsEpsilon(camera0.right, camera1.right, epsilon) &&
            Matrix4.equalsEpsilon(camera0.transform, camera1.transform, epsilon);
    }

    function updateDerivedCommands(scene, command) {
        if (command._dirty) {
            command._dirty = false;

            var context = scene._context;
            var frameState = scene.frameState;

            var derivedCommands = command.derivedCommands;

            var shadowMaps = frameState.shadowMaps;
            if (shadowMaps.length > 0) {
                derivedCommands.shadows = ShadowMap.createDerivedCommands(shadowMaps, command, context, derivedCommands.shadows);
            }

            var oit = scene._oit;
            if (command.pass === Pass.TRANSLUCENT && defined(oit) && oit.isSupported()) {
                if (command.receiveShadows) {
                    derivedCommands.oit = oit.createDerivedCommands(command.derivedCommands.shadows.receiveCommand, context, derivedCommands.oit);
                } else {
                    derivedCommands.oit = oit.createDerivedCommands(command, context, derivedCommands.oit);
                }
            }
        }
    }

    var scratchOccluderBoundingSphere = new BoundingSphere();
    var scratchOccluder;

    function getOccluder(scene) {
        // TODO: The occluder is the top-level globe. When we add
        //       support for multiple central bodies, this should be the closest one.
        var globe = scene.globe;
        if (scene._mode === SceneMode.SCENE3D && defined(globe)) {
            var ellipsoid = globe.ellipsoid;
            scratchOccluderBoundingSphere.radius = ellipsoid.minimumRadius;
            scratchOccluder = Occluder.fromBoundingSphere(scratchOccluderBoundingSphere, scene._camera.positionWC, scratchOccluder);
            return scratchOccluder;
        }

        return undefined;
    }

    function clearPasses(passes) {
        passes.render = false;
        passes.pick = false;
    }

    function updateFrameState(scene, frameNumber, time) {
        var camera = scene._camera;

        var frameState = scene._frameState;
        frameState.commandList.length = 0;
        frameState.shadowMaps.length = 0;
        frameState.mode = scene._mode;
        frameState.morphTime = scene.morphTime;
        frameState.mapProjection = scene.mapProjection;
        frameState.frameNumber = frameNumber;
        frameState.time = JulianDate.clone(time, frameState.time);
        frameState.camera = camera;
        frameState.cullingVolume = camera.frustum.computeCullingVolume(camera.positionWC, camera.directionWC, camera.upWC);
        frameState.occluder = getOccluder(scene);
        frameState.terrainExaggeration = scene._terrainExaggeration;

        clearPasses(frameState.passes);
    }

    function updateFrustums(near, far, farToNearRatio, numFrustums, frustumCommandsList) {
        frustumCommandsList.length = numFrustums;
        for (var m = 0; m < numFrustums; ++m) {
            var curNear = Math.max(near, Math.pow(farToNearRatio, m) * near);
            var curFar = Math.min(far, farToNearRatio * curNear);

            var frustumCommands = frustumCommandsList[m];
            if (!defined(frustumCommands)) {
                frustumCommands = frustumCommandsList[m] = new FrustumCommands(curNear, curFar);
            } else {
                frustumCommands.near = curNear;
                frustumCommands.far = curFar;
            }
        }
    }

    function insertIntoBin(scene, command, distance) {
        if (scene.debugShowFrustums) {
            command.debugOverlappingFrustums = 0;
        }

<<<<<<< HEAD
        updateDerivedCommands(scene, command);
=======
        if (command._dirty) {
            command._dirty = false;
            
            var context = scene._context;
            var derivedCommands = command.derivedCommands;

            var shadowsEnabled = defined(scene.shadowMap) && scene.shadowMap.enabled;

            if (shadowsEnabled) {
                derivedCommands.shadows = scene.shadowMap.createDerivedCommands(command, context, derivedCommands.shadows);
            }

            var oit = scene._oit;
            if (command.pass === Pass.TRANSLUCENT && defined(oit) && oit.isSupported()) {
                if (shadowsEnabled && command.receiveShadows) {
                    derivedCommands.oit = oit.createDerivedCommands(command.derivedCommands.shadows.receiveCommand, context, derivedCommands.oit);
                } else {
                    derivedCommands.oit = oit.createDerivedCommands(command, context, derivedCommands.oit);
                }
            }
        }
>>>>>>> 64713821

        var frustumCommandsList = scene._frustumCommandsList;
        var length = frustumCommandsList.length;

        for (var i = 0; i < length; ++i) {
            var frustumCommands = frustumCommandsList[i];
            var curNear = frustumCommands.near;
            var curFar = frustumCommands.far;

            if (distance.start > curFar) {
                continue;
            }

            if (distance.stop < curNear) {
                break;
            }

            var pass = command instanceof ClearCommand ? Pass.OPAQUE : command.pass;
            var index = frustumCommands.indices[pass]++;
            frustumCommands.commands[pass][index] = command;

            if (scene.debugShowFrustums) {
                command.debugOverlappingFrustums |= (1 << i);
            }

            if (command.executeInClosestFrustum) {
                break;
            }
        }

        if (scene.debugShowFrustums) {
            var cf = scene._debugFrustumStatistics.commandsInFrustums;
            cf[command.debugOverlappingFrustums] = defined(cf[command.debugOverlappingFrustums]) ? cf[command.debugOverlappingFrustums] + 1 : 1;
            ++scene._debugFrustumStatistics.totalCommands;
        }
    }

    var scratchCullingVolume = new CullingVolume();
    var distances = new Interval();

    function isVisible(command, cullingVolume, occluder) {
        return ((defined(command)) &&
                ((!defined(command.boundingVolume)) ||
                 !command.cull ||
                 ((cullingVolume.computeVisibility(command.boundingVolume) !== Intersect.OUTSIDE) &&
                  (!defined(occluder) || !command.boundingVolume.isOccluded(occluder)))));
    }

    function createPotentiallyVisibleSet(scene) {
        var frameState = scene._frameState;
        var camera = frameState.camera;
        var direction = camera.directionWC;
        var position = camera.positionWC;

        var computeList = scene._computeCommandList;
        var overlayList = scene._overlayCommandList;
        var commandList = frameState.commandList;

        if (scene.debugShowFrustums) {
            scene._debugFrustumStatistics = {
                totalCommands : 0,
                commandsInFrustums : {}
            };
        }

        var frustumCommandsList = scene._frustumCommandsList;
        var numberOfFrustums = frustumCommandsList.length;
        var numberOfPasses = Pass.NUMBER_OF_PASSES;
        for (var n = 0; n < numberOfFrustums; ++n) {
            for (var p = 0; p < numberOfPasses; ++p) {
                frustumCommandsList[n].indices[p] = 0;
            }
        }

        computeList.length = 0;
        overlayList.length = 0;

        var near = Number.MAX_VALUE;
        var far = -Number.MAX_VALUE;
        var undefBV = false;

        var shadowNear = Number.MAX_VALUE;
        var shadowFar = -Number.MAX_VALUE;

        var occluder = (frameState.mode === SceneMode.SCENE3D) ? frameState.occluder: undefined;
        var cullingVolume = frameState.cullingVolume;

        // get user culling volume minus the far plane.
        var planes = scratchCullingVolume.planes;
        for (var k = 0; k < 5; ++k) {
            planes[k] = cullingVolume.planes[k];
        }
        cullingVolume = scratchCullingVolume;

        // Determine visibility of celestial and terrestrial environment effects.
        var environmentState = scene._environmentState;
        environmentState.isSkyAtmosphereVisible = defined(environmentState.skyAtmosphereCommand) && defined(scene.globe) && scene.globe._surface._tilesToRender.length > 0;
        environmentState.isSunVisible = isVisible(environmentState.sunDrawCommand, cullingVolume, occluder);
        environmentState.isMoonVisible = isVisible(environmentState.moonCommand, cullingVolume, occluder);

        var length = commandList.length;
        for (var i = 0; i < length; ++i) {
            var command = commandList[i];
            var pass = command.pass;

            if (pass === Pass.COMPUTE) {
                computeList.push(command);
            } else if (pass === Pass.OVERLAY) {
                overlayList.push(command);
            } else {
                var boundingVolume = command.boundingVolume;
                if (defined(boundingVolume)) {
                    if (!isVisible(command, cullingVolume, occluder)) {
                        continue;
                    }

                    distances = boundingVolume.computePlaneDistances(position, direction, distances);
                    near = Math.min(near, distances.start);
                    far = Math.max(far, distances.stop);

                    // When moving the camera low LOD terrain tiles begin to load, whose bounding volumes
                    // throw off the near/far fitting for the shadow map. Only update shadowNear and shadowFar
                    // for reasonably sized bounding volumes.
                    // TODO : handle similar case for 3D Tiles
                    if (!((distances.start < -100.0) && (distances.stop > 100.0) && (pass === Pass.GLOBE))){
                        shadowNear = Math.min(shadowNear, distances.start);
                        shadowFar = Math.max(shadowFar, distances.stop);
                    }
                } else {
                    // Clear commands don't need a bounding volume - just add the clear to all frustums.
                    // If another command has no bounding volume, though, we need to use the camera's
                    // worst-case near and far planes to avoid clipping something important.
                    distances.start = camera.frustum.near;
                    distances.stop = camera.frustum.far;
                    undefBV = !(command instanceof ClearCommand);
                }

                insertIntoBin(scene, command, distances);
            }
        }

        if (undefBV) {
            near = camera.frustum.near;
            far = camera.frustum.far;
        } else {
            // The computed near plane must be between the user defined near and far planes.
            // The computed far plane must between the user defined far and computed near.
            // This will handle the case where the computed near plane is further than the user defined far plane.
            near = Math.min(Math.max(near, camera.frustum.near), camera.frustum.far);
            far = Math.max(Math.min(far, camera.frustum.far), near);

            shadowNear = Math.min(Math.max(shadowNear, camera.frustum.near), camera.frustum.far);
            shadowFar = Math.max(Math.min(shadowFar, camera.frustum.far), shadowNear);
        }

        // Use the computed near and far for shadows
        frameState.shadowNear = shadowNear;
        frameState.shadowFar = shadowFar;

        // Exploit temporal coherence. If the frustums haven't changed much, use the frustums computed
        // last frame, else compute the new frustums and sort them by frustum again.
        var farToNearRatio = scene.farToNearRatio;
        var numFrustums = Math.ceil(Math.log(far / near) / Math.log(farToNearRatio));
        if (near !== Number.MAX_VALUE && (numFrustums !== numberOfFrustums || (frustumCommandsList.length !== 0 &&
                (near < frustumCommandsList[0].near || far > frustumCommandsList[numberOfFrustums - 1].far)))) {
            updateFrustums(near, far, farToNearRatio, numFrustums, frustumCommandsList);
            createPotentiallyVisibleSet(scene);
        }
    }

    function getAttributeLocations(shaderProgram) {
        var attributeLocations = {};
        var attributes = shaderProgram.vertexAttributes;
        for (var a in attributes) {
            if (attributes.hasOwnProperty(a)) {
                attributeLocations[a] = attributes[a].index;
            }
        }

        return attributeLocations;
    }

    function createDebugFragmentShaderProgram(command, scene, shaderProgram) {
        var context = scene.context;
        var sp = defaultValue(shaderProgram, command.shaderProgram);
        var fs = sp.fragmentShaderSource.clone();

        fs.sources = fs.sources.map(function(source) {
            source = ShaderSource.replaceMain(source, 'czm_Debug_main');
            return source;
        });

        var newMain =
            'void main() \n' +
            '{ \n' +
            '    czm_Debug_main(); \n';

        if (scene.debugShowCommands) {
            if (!defined(command._debugColor)) {
                command._debugColor = Color.fromRandom();
            }
            var c = command._debugColor;
            newMain += '    gl_FragColor.rgb *= vec3(' + c.red + ', ' + c.green + ', ' + c.blue + '); \n';
        }

        if (scene.debugShowFrustums) {
            // Support up to three frustums.  If a command overlaps all
            // three, it's code is not changed.
            var r = (command.debugOverlappingFrustums & (1 << 0)) ? '1.0' : '0.0';
            var g = (command.debugOverlappingFrustums & (1 << 1)) ? '1.0' : '0.0';
            var b = (command.debugOverlappingFrustums & (1 << 2)) ? '1.0' : '0.0';
            newMain += '    gl_FragColor.rgb *= vec3(' + r + ', ' + g + ', ' + b + '); \n';
        }

        newMain += '}';

        fs.sources.push(newMain);

        var attributeLocations = getAttributeLocations(sp);

        return ShaderProgram.fromCache({
            context : context,
            vertexShaderSource : sp.vertexShaderSource,
            fragmentShaderSource : fs,
            attributeLocations : attributeLocations
        });
    }

    function executeDebugCommand(command, scene, passState) {
        var debugCommand = DrawCommand.shallowClone(command);
        debugCommand.shaderProgram = createDebugFragmentShaderProgram(command, scene);
        debugCommand.execute(scene.context, passState);
        debugCommand.shaderProgram.destroy();
    }

    var transformFrom2D = new Matrix4(0.0, 0.0, 1.0, 0.0,
                                      1.0, 0.0, 0.0, 0.0,
                                      0.0, 1.0, 0.0, 0.0,
                                      0.0, 0.0, 0.0, 1.0);
    transformFrom2D = Matrix4.inverseTransformation(transformFrom2D, transformFrom2D);

    function executeCommand(command, scene, context, passState, debugFramebuffer) {
        if ((defined(scene.debugCommandFilter)) && !scene.debugCommandFilter(command)) {
            return;
        }

        if (scene.debugShowCommands || scene.debugShowFrustums) {
            executeDebugCommand(command, scene, passState);
        } else if (scene.frameState.shadowMaps.length > 0 && command.receiveShadows && defined(command.derivedCommands.shadows.receiveCommand)) {
            command.derivedCommands.shadows.receiveCommand.execute(context, passState);
        } else {
            command.execute(context, passState);
        }

        if (command.debugShowBoundingVolume && (defined(command.boundingVolume))) {
            // Debug code to draw bounding volume for command.  Not optimized!
            // Assumes bounding volume is a bounding sphere or box
            var frameState = scene._frameState;
            var boundingVolume = command.boundingVolume;

            if (defined(scene._debugVolume)) {
                scene._debugVolume.destroy();
            }

            var geometry;

            var center = Cartesian3.clone(boundingVolume.center);
            if (frameState.mode !== SceneMode.SCENE3D) {
                center = Matrix4.multiplyByPoint(transformFrom2D, center, center);
                var projection = frameState.mapProjection;
                var centerCartographic = projection.unproject(center);
                center = projection.ellipsoid.cartographicToCartesian(centerCartographic);
            }

            if (defined(boundingVolume.radius)) {
                var radius = boundingVolume.radius;

                geometry = GeometryPipeline.toWireframe(EllipsoidGeometry.createGeometry(new EllipsoidGeometry({
                    radii : new Cartesian3(radius, radius, radius),
                    vertexFormat : PerInstanceColorAppearance.FLAT_VERTEX_FORMAT
                })));

                scene._debugVolume = new Primitive({
                    geometryInstances : new GeometryInstance({
                        geometry : geometry,
                        modelMatrix : Matrix4.multiplyByTranslation(Matrix4.IDENTITY, center, new Matrix4()),
                        attributes : {
                            color : new ColorGeometryInstanceAttribute(1.0, 0.0, 0.0, 1.0)
                        }
                    }),
                    appearance : new PerInstanceColorAppearance({
                        flat : true,
                        translucent : false
                    }),
                    asynchronous : false
                });
            } else {
                var halfAxes = boundingVolume.halfAxes;

                geometry = GeometryPipeline.toWireframe(BoxGeometry.createGeometry(BoxGeometry.fromDimensions({
                    dimensions : new Cartesian3(2.0, 2.0, 2.0),
                    vertexFormat : PerInstanceColorAppearance.FLAT_VERTEX_FORMAT
                })));

                scene._debugVolume = new Primitive({
                    geometryInstances : new GeometryInstance({
                        geometry : geometry,
                        modelMatrix : Matrix4.fromRotationTranslation(halfAxes, center, new Matrix4()),
                        attributes : {
                            color : new ColorGeometryInstanceAttribute(1.0, 0.0, 0.0, 1.0)
                        }
                    }),
                    appearance : new PerInstanceColorAppearance({
                        flat : true,
                        translucent : false
                    }),
                    asynchronous : false
                });
            }

            var savedCommandList = frameState.commandList;
            var commandList = frameState.commandList = [];
            scene._debugVolume.update(frameState);

            var framebuffer;
            if (defined(debugFramebuffer)) {
                framebuffer = passState.framebuffer;
                passState.framebuffer = debugFramebuffer;
            }

            commandList[0].execute(context, passState);

            if (defined(framebuffer)) {
                passState.framebuffer = framebuffer;
            }

            frameState.commandList = savedCommandList;
        }
    }

    function translucentCompare(a, b, position) {
        return b.boundingVolume.distanceSquaredTo(position) - a.boundingVolume.distanceSquaredTo(position);
    }

    function executeTranslucentCommandsSorted(scene, executeFunction, passState, commands) {
        var context = scene.context;

        mergeSort(commands, translucentCompare, scene._camera.positionWC);

        var length = commands.length;
        for (var j = 0; j < length; ++j) {
            executeFunction(commands[j], scene, context, passState);
        }
    }

    function getDebugGlobeDepth(scene, index) {
        var globeDepth = scene._debugGlobeDepths[index];
        if (!defined(globeDepth) && scene.context.depthTexture) {
            globeDepth = new GlobeDepth();
            scene._debugGlobeDepths[index] = globeDepth;
        }
        return globeDepth;
    }

    function getPickDepth(scene, index) {
        var pickDepth = scene._pickDepths[index];
        if (!defined(pickDepth)) {
            pickDepth = new PickDepth();
            scene._pickDepths[index] = pickDepth;
        }
        return pickDepth;
    }

    var scratchPerspectiveFrustum = new PerspectiveFrustum();
    var scratchPerspectiveOffCenterFrustum = new PerspectiveOffCenterFrustum();
    var scratchOrthographicFrustum = new OrthographicFrustum();

    function executeCommands(scene, passState) {
        var camera = scene._camera;
        var context = scene.context;
        var us = context.uniformState;

        us.updateCamera(camera);

        // Create a working frustum from the original camera frustum.
        var frustum;
        if (defined(camera.frustum.fov)) {
            frustum = camera.frustum.clone(scratchPerspectiveFrustum);
        } else if (defined(camera.frustum.infiniteProjectionMatrix)){
            frustum = camera.frustum.clone(scratchPerspectiveOffCenterFrustum);
        } else {
            frustum = camera.frustum.clone(scratchOrthographicFrustum);
        }

        // Ideally, we would render the sky box and atmosphere last for
        // early-z, but we would have to draw it in each frustum
        frustum.near = camera.frustum.near;
        frustum.far = camera.frustum.far;
        us.updateFrustum(frustum);
        us.updatePass(Pass.ENVIRONMENT);

        var environmentState = scene._environmentState;
        var skyBoxCommand = environmentState.skyBoxCommand;
        if (defined(skyBoxCommand)) {
            executeCommand(skyBoxCommand, scene, context, passState);
        }

        if (environmentState.isSkyAtmosphereVisible) {
            executeCommand(environmentState.skyAtmosphereCommand, scene, context, passState);
        }

        var useWebVR = scene._useWebVR && scene.mode !== SceneMode.SCENE2D;

        if (environmentState.isSunVisible) {
            environmentState.sunDrawCommand.execute(context, passState);
            if (scene.sunBloom && !useWebVR) {
                var framebuffer;
                if (environmentState.useGlobeDepthFramebuffer) {
                    framebuffer = scene._globeDepth.framebuffer;
                } else if (environmentState.useFXAA) {
                    framebuffer = scene._fxaa.getColorFramebuffer();
                } else {
                    framebuffer = environmentState.originalFramebuffer;
                }
                scene._sunPostProcess.execute(context, framebuffer);
                passState.framebuffer = framebuffer;
            }
        }

        // Moon can be seen through the atmosphere, since the sun is rendered after the atmosphere.
        if (environmentState.isMoonVisible) {
            environmentState.moonCommand.execute(context, passState);
        }

        // Determine how translucent surfaces will be handled.
        var executeTranslucentCommands;
        if (environmentState.useOIT) {
            if (!defined(scene._executeOITFunction)) {
                scene._executeOITFunction = function(scene, executeFunction, passState, commands) {
                    scene._oit.executeCommands(scene, executeFunction, passState, commands);
                };
            }
            executeTranslucentCommands = scene._executeOITFunction;
        } else {
            executeTranslucentCommands = executeTranslucentCommandsSorted;
        }

        var clearGlobeDepth = environmentState.clearGlobeDepth;
        var useDepthPlane = environmentState.useDepthPlane;
        var clearDepth = scene._depthClearCommand;
        var depthPlane = scene._depthPlane;

        // Execute commands in each frustum in back to front order
        var j;
        var frustumCommandsList = scene._frustumCommandsList;
        var numFrustums = frustumCommandsList.length;

        for (var i = 0; i < numFrustums; ++i) {
            var index = numFrustums - i - 1;
            var frustumCommands = frustumCommandsList[index];

            // Avoid tearing artifacts between adjacent frustums in the opaque passes
            frustum.near = index !== 0 ? frustumCommands.near * OPAQUE_FRUSTUM_NEAR_OFFSET : frustumCommands.near;
            frustum.far = frustumCommands.far;

            var globeDepth = scene.debugShowGlobeDepth ? getDebugGlobeDepth(scene, index) : scene._globeDepth;

            var fb;
            if (scene.debugShowGlobeDepth && defined(globeDepth) && environmentState.useGlobeDepthFramebuffer) {
                fb = passState.framebuffer;
                passState.framebuffer = globeDepth.framebuffer;
            }

            us.updateFrustum(frustum);

            clearDepth.execute(context, passState);

            us.updatePass(Pass.GLOBE);
            var commands = frustumCommands.commands[Pass.GLOBE];
            var length = frustumCommands.indices[Pass.GLOBE];
            for (j = 0; j < length; ++j) {
                executeCommand(commands[j], scene, context, passState);
            }

            if (defined(globeDepth) && environmentState.useGlobeDepthFramebuffer && (scene.copyGlobeDepth || scene.debugShowGlobeDepth)) {
                globeDepth.update(context);
                globeDepth.executeCopyDepth(context, passState);
            }

            if (scene.debugShowGlobeDepth && defined(globeDepth) && environmentState.useGlobeDepthFramebuffer) {
                passState.framebuffer = fb;
            }

            us.updatePass(Pass.GROUND);
            commands = frustumCommands.commands[Pass.GROUND];
            length = frustumCommands.indices[Pass.GROUND];
            for (j = 0; j < length; ++j) {
                executeCommand(commands[j], scene, context, passState);
            }

            if (clearGlobeDepth) {
                clearDepth.execute(context, passState);
                if (useDepthPlane) {
                    depthPlane.execute(context, passState);
                }
            }

            // Execute commands in order by pass up to the translucent pass.
            // Translucent geometry needs special handling (sorting/OIT).
            var startPass = Pass.GROUND + 1;
            var endPass = Pass.TRANSLUCENT;
            for (var pass = startPass; pass < endPass; ++pass) {
                us.updatePass(pass);
                commands = frustumCommands.commands[pass];
                length = frustumCommands.indices[pass];
                for (j = 0; j < length; ++j) {
                    executeCommand(commands[j], scene, context, passState);
                }
            }

            if (index !== 0) {
                // Do not overlap frustums in the translucent pass to avoid blending artifacts
                frustum.near = frustumCommands.near;
                us.updateFrustum(frustum);
            }

            us.updatePass(Pass.TRANSLUCENT);
            commands = frustumCommands.commands[Pass.TRANSLUCENT];
            commands.length = frustumCommands.indices[Pass.TRANSLUCENT];
            executeTranslucentCommands(scene, executeCommand, passState, commands);

            if (defined(globeDepth) && environmentState.useGlobeDepthFramebuffer && scene.useDepthPicking) {
                // PERFORMANCE_IDEA: Use MRT to avoid the extra copy.
                var pickDepth = getPickDepth(scene, index);
                pickDepth.update(context, globeDepth.framebuffer.depthStencilTexture);
                pickDepth.executeCopyDepth(context, passState);
            }
        }
    }

    function executeComputeCommands(scene) {
        var us = scene.context.uniformState;
        us.updatePass(Pass.COMPUTE);

        var sunComputeCommand = scene._environmentState.sunComputeCommand;
        if (defined(sunComputeCommand)) {
            sunComputeCommand.execute(scene._computeEngine);
        }

        var commandList = scene._computeCommandList;
        var length = commandList.length;
        for (var i = 0; i < length; ++i) {
            commandList[i].execute(scene._computeEngine);
        }
    }

    function executeOverlayCommands(scene, passState) {
        var us = scene.context.uniformState;
        us.updatePass(Pass.OVERLAY);

        var context = scene.context;
        var commandList = scene._overlayCommandList;
        var length = commandList.length;
        for (var i = 0; i < length; ++i) {
            commandList[i].execute(context, passState);
        }
    }

<<<<<<< HEAD
    function insertShadowCommands(scene, commandList, insertAll, shadowMap, shadowPassCommands) {
=======
    function getTerrainShadowCommands(scene, shadowMap) {
        var frameState = scene.frameState;

        var sceneCommandList = frameState.commandList;
        var sceneCamera = frameState.camera;
        var sceneCullingVolume = frameState.cullingVolume;

        var terrainCommands = []; // TODO : avoid allocation

        // Update frame state to render from the light camera
        frameState.commandList = terrainCommands;
        frameState.camera = shadowMap.shadowMapCamera;
        frameState.cullingVolume = shadowMap.shadowMapCullingVolume;

        // Collect terrain commands from the light's POV
        if (scene._globe && scene._globe.castShadows) {
            scene._globe.update(frameState);
        }

        // Revert back to original frame state
        frameState.commandList = sceneCommandList;
        frameState.camera = sceneCamera;
        frameState.cullingVolume = sceneCullingVolume;

        return terrainCommands;
    }
    
    function getTerrainShadowCommands(scene, shadowMap) {
        // TODO : Temporary for testing. Globe.update doesn't work with orthographic frustums currently
        var terrainCommands = [];
        var commandList = scene.frameState.commandList;
        var length = commandList.length;
        for (var i = 0; i < length; ++i) {
            var command = commandList[i];
            if (command.castShadows && command.pass === Pass.GLOBE) {
                terrainCommands.push(command);
            }
        }

        return terrainCommands;
    }

    function insertShadowCommands(commandList, insertAll, shadowMap, shadowPassCommands) {
>>>>>>> 64713821
        var shadowVolume = shadowMap.shadowMapCullingVolume;
        var passVolumes = shadowMap.passCullingVolumes;

        var isPointLight = shadowMap.isPointLight;
        var center = shadowMap.pointLightPosition;
        var radius = shadowMap.pointLightRadius;
        var radiusSquared = radius * radius;

        var numberOfPasses = shadowMap.numberOfPasses;

        var length = commandList.length;
        for (var i = 0; i < length; ++i) {
            var command = commandList[i];
<<<<<<< HEAD
            updateDerivedCommands(scene, command);

            // Don't insert globe commands with the rest of the scene commands since they are handled separately
            if (command.castShadows && (insertAll || (command.pass === Pass.OPAQUE || command.pass === Pass.TRANSLUCENT))) {
=======
            // Don't insert globe commands with the rest of the scene commands since they are handled separately
            // TODO : remove second condition once shadow casters are able to create derived commands without needing to go through insertIntoBin
            if (command.castShadows && defined(command.derivedCommands.shadows) && (insertAll || (command.pass === Pass.OPAQUE || command.pass === Pass.TRANSLUCENT))) {
>>>>>>> 64713821
                if (isPointLight) {
                    if (defined(command.boundingVolume)) {
                        var distance = command.boundingVolume.distanceSquaredTo(center);
                        if (distance < radiusSquared) {
                            for (var k = 0; k < numberOfPasses; ++k) {
                                shadowPassCommands[k].push(command);
                            }
                        }
                    }
                } else {
                    if (isVisible(command, shadowVolume)) {
                        if (numberOfPasses <= 1) {
                            shadowPassCommands[0].push(command);
                        } else {
                            var wasVisible = false;
                            // Loop over cascades from largest to smallest
                            for (var j = numberOfPasses - 1; j >= 0; --j) {
                                var cascadeVolume = passVolumes[j];
                                if (isVisible(command, cascadeVolume)) {
                                    shadowPassCommands[j].push(command);
                                    wasVisible = true;
                                } else if (wasVisible) {
                                    // If it was visible in the previous cascade but now isn't
                                    // then there is no need to check any more cascades
                                    break;
                                }
                            }
                        }
                    }
                }
            }
        }
    }

    function resetShadowCommands(passCommands) {
        var length = passCommands.length;
        for (var i = 0; i < length; ++i) {
            passCommands[i].length = 0;
        }
    }

    function executeShadowMapCommands(scene) {
        var frameState = scene.frameState;
        var shadowMaps = frameState.shadowMaps;
        var shadowMapLength = shadowMaps.length;

        if (shadowMapLength === 0 || scene.frameState.passes.picking) {
            return;
        }

        var context = scene.context;
        var uniformState = context.uniformState;

<<<<<<< HEAD
        for (var i = 0; i < shadowMapLength; ++i) {
            var shadowMap = shadowMaps[i];
            if (shadowMap.outOfView) {
                continue;
            }

            var shadowPassCommands = shadowMap.passCommands;
            resetShadowCommands(shadowPassCommands);

            // Insert the scene commands into the shadow map passes
            var sceneCommands = scene.frameState.commandList;
            insertShadowCommands(scene, sceneCommands, false, shadowMap, shadowPassCommands);
            var terrainCommands = shadowMap.commandList;
            insertShadowCommands(scene, terrainCommands, true, shadowMap, shadowPassCommands);

            var numberOfPasses = shadowMap.numberOfPasses;

            // // TODO : testing only
            // for (var k = 0; k < numberOfPasses; ++k) {
            //     console.log('Pass ' + k + ': ' + shadowPassCommands[k].length + ' commands.');
            // }

            for (var j = 0; j < numberOfPasses; ++j) {
                uniformState.updateCamera(shadowMap.passCameras[j]);
                var passState = shadowMap.passStates[j];
                shadowMap.updatePass(context, j);

                var passCommands = shadowPassCommands[j];
                var numberOfCommands = passCommands.length;
                for (var k = 0; k < numberOfCommands; ++k) {
                    var command = passCommands[k];
                    executeCommand(command.derivedCommands.shadows.castCommands[i], scene, context, passState);
                }
=======
        if (shadowMap.outOfView) {
            return;
        }

        var shadowPassCommands = shadowMap.passCommands;
        resetShadowCommands(shadowPassCommands);

        // Insert the scene commands into the shadow map passes
        var sceneCommands = scene.frameState.commandList;
        insertShadowCommands(sceneCommands, false, shadowMap, shadowPassCommands);
        var terrainCommands = getTerrainShadowCommands(scene, shadowMap);
        insertShadowCommands(terrainCommands, true, shadowMap, shadowPassCommands);

        var numberOfPasses = shadowMap.numberOfPasses;

        for (var i = 0; i < numberOfPasses; ++i) {
            uniformState.updateCamera(shadowMap.passCameras[i]);
            var passState = shadowMap.passStates[i];
            shadowMap.updatePass(context, i);

            var passCommands = shadowPassCommands[i];
            var numberOfCommands = passCommands.length;
            for (var j = 0; j < numberOfCommands; ++j) {
                var command = passCommands[j];
                executeCommand(command.derivedCommands.shadows.castCommand, scene, context, passState);
>>>>>>> 64713821
            }
        }
    }

    function updateAndExecuteCommands(scene, passState, backgroundColor, picking) {
        var context = scene._context;

        var viewport = passState.viewport;

        var frameState = scene._frameState;
        var camera = frameState.camera;
        var mode = frameState.mode;

        if (scene._useWebVR && mode !== SceneMode.SCENE2D) {
            updatePrimitives(scene);
            createPotentiallyVisibleSet(scene);
            updateAndClearFramebuffers(scene, passState, backgroundColor, picking);
            executeComputeCommands(scene);
            executeShadowMapCommands(scene);

            // Based on Calculating Stereo pairs by Paul Bourke
            // http://paulbourke.net/stereographics/stereorender/

            viewport.x = 0;
            viewport.y = 0;
            viewport.width = context.drawingBufferWidth * 0.5;
            viewport.height = context.drawingBufferHeight;

            var savedCamera = Camera.clone(camera, scene._cameraVR);

            var near = camera.frustum.near;
            var fo = near * 5.0;
            var eyeSeparation = fo / 30.0;
            var eyeTranslation = Cartesian3.multiplyByScalar(savedCamera.right, eyeSeparation * 0.5, scratchEyeTranslation);

            camera.frustum.aspectRatio = viewport.width / viewport.height;

            var offset = 0.5 * eyeSeparation * near / fo;

            Cartesian3.add(savedCamera.position, eyeTranslation, camera.position);
            camera.frustum.xOffset = offset;

            executeCommands(scene, passState);

            viewport.x = passState.viewport.width;

            Cartesian3.subtract(savedCamera.position, eyeTranslation, camera.position);
            camera.frustum.xOffset = -offset;

            executeCommands(scene, passState);

            Camera.clone(savedCamera, camera);
        } else {
            viewport.x = 0;
            viewport.y = 0;
            viewport.width = context.drawingBufferWidth;
            viewport.height = context.drawingBufferHeight;

            if (mode !== SceneMode.SCENE2D) {
                executeCommandsInViewport(true, scene, passState, backgroundColor, picking);
            } else {
                execute2DViewportCommands(scene, passState, backgroundColor, picking);
            }
        }
    }

    var scratch2DViewportCartographic = new Cartographic(Math.PI, CesiumMath.PI_OVER_TWO);
    var scratch2DViewportMaxCoord = new Cartesian3();
    var scratch2DViewportSavedPosition = new Cartesian3();
    var scratch2DViewportTransform = new Matrix4();
    var scratch2DViewportCameraTransform = new Matrix4();
    var scratch2DViewportEyePoint = new Cartesian3();
    var scratch2DViewportWindowCoords = new Cartesian3();

    function execute2DViewportCommands(scene, passState, backgroundColor, picking) {
        var context = scene.context;
        var frameState = scene.frameState;
        var camera = scene.camera;
        var viewport = passState.viewport;

        var maxCartographic = scratch2DViewportCartographic;
        var maxCoord = scratch2DViewportMaxCoord;

        var projection = scene.mapProjection;
        projection.project(maxCartographic, maxCoord);

        var position = Cartesian3.clone(camera.position, scratch2DViewportSavedPosition);
        var transform = Matrix4.clone(camera.transform, scratch2DViewportCameraTransform);
        var frustum = camera.frustum.clone();

        camera._setTransform(Matrix4.IDENTITY);

        var viewportTransformation = Matrix4.computeViewportTransformation(viewport, 0.0, 1.0, scratch2DViewportTransform);
        var projectionMatrix = camera.frustum.projectionMatrix;

        var x = camera.positionWC.y;
        var eyePoint = Cartesian3.fromElements(CesiumMath.sign(x) * maxCoord.x - x, 0.0, -camera.positionWC.x, scratch2DViewportEyePoint);
        var windowCoordinates = Transforms.pointToGLWindowCoordinates(projectionMatrix, viewportTransformation, eyePoint, scratch2DViewportWindowCoords);

        windowCoordinates.x = Math.floor(windowCoordinates.x);

        var viewportX = viewport.x;
        var viewportWidth = viewport.width;

        if (x === 0.0 || windowCoordinates.x <= 0.0 || windowCoordinates.x >= context.drawingBufferWidth) {
            executeCommandsInViewport(true, scene, passState, backgroundColor, picking);
        } else if (windowCoordinates.x > context.drawingBufferWidth * 0.5) {
            viewport.width = windowCoordinates.x;

            camera.frustum.right = maxCoord.x - x;

            executeCommandsInViewport(true, scene, passState, backgroundColor, picking);

            viewport.x += windowCoordinates.x;

            camera.position.x = -camera.position.x;

            var right = camera.frustum.right;
            camera.frustum.right = -camera.frustum.left;
            camera.frustum.left = -right;

            frameState.cullingVolume = camera.frustum.computeCullingVolume(camera.positionWC, camera.directionWC, camera.upWC);
            context.uniformState.update(frameState);

            executeCommandsInViewport(false, scene, passState, backgroundColor, picking);
        } else {
            viewport.x += windowCoordinates.x;
            viewport.width -= windowCoordinates.x;

            camera.frustum.left = -maxCoord.x - x;

            executeCommandsInViewport(true, scene, passState, backgroundColor, picking);

            viewport.x = viewport.x - viewport.width;

            camera.position.x = -camera.position.x;

            var left = camera.frustum.left;
            camera.frustum.left = -camera.frustum.right;
            camera.frustum.right = -left;

            frameState.cullingVolume = camera.frustum.computeCullingVolume(camera.positionWC, camera.directionWC, camera.upWC);
            context.uniformState.update(frameState);

            executeCommandsInViewport(false, scene, passState, backgroundColor, picking);
        }

        camera._setTransform(transform);
        Cartesian3.clone(position, camera.position);
        camera.frustum = frustum.clone();

        viewport.x = viewportX;
        viewport.width = viewportWidth;
    }

    function executeCommandsInViewport(firstViewport, scene, passState, backgroundColor, picking) {
        if (!firstViewport) {
            scene.frameState.commandList.length = 0;
        }

        updatePrimitives(scene);
        createPotentiallyVisibleSet(scene);

        if (firstViewport) {
            updateAndClearFramebuffers(scene, passState, backgroundColor, picking);
            executeComputeCommands(scene);
            executeShadowMapCommands(scene);
        }

        executeCommands(scene, passState);
    }

    function updateEnvironment(scene) {
        var frameState = scene._frameState;

        // Update celestial and terrestrial environment effects.
        var environmentState = scene._environmentState;
        var renderPass = frameState.passes.render;
        environmentState.skyBoxCommand = (renderPass && defined(scene.skyBox)) ? scene.skyBox.update(frameState) : undefined;
        environmentState.skyAtmosphereCommand = (renderPass && defined(scene.skyAtmosphere)) ? scene.skyAtmosphere.update(frameState) : undefined;
        var sunCommands = (renderPass && defined(scene.sun)) ? scene.sun.update(scene) : undefined;
        environmentState.sunDrawCommand = defined(sunCommands) ? sunCommands.drawCommand : undefined;
        environmentState.sunComputeCommand = defined(sunCommands) ? sunCommands.computeCommand : undefined;
        environmentState.moonCommand = (renderPass && defined(scene.moon)) ? scene.moon.update(frameState) : undefined;

        var clearGlobeDepth = environmentState.clearGlobeDepth = defined(scene.globe) && (!scene.globe.depthTestAgainstTerrain || scene.mode === SceneMode.SCENE2D);
        var useDepthPlane = environmentState.useDepthPlane = clearGlobeDepth && scene.mode === SceneMode.SCENE3D;
        if (useDepthPlane) {
            // Update the depth plane that is rendered in 3D when the primitives are
            // not depth tested against terrain so primitives on the backface
            // of the globe are not picked.
            scene._depthPlane.update(frameState);
        }
    }

    function updatePrimitives(scene) {
        var frameState = scene._frameState;

        scene._groundPrimitives.update(frameState);
        scene._primitives.update(frameState);

        var shadowMaps = frameState.shadowMaps;
        var length = shadowMaps.length;
        for (var i = 0; i < length; ++i) {
            var shadowMap = shadowMaps[i];
            shadowMap.update(frameState);

            if (!shadowMap.outOfView && defined(scene._globe) && scene._globe.castShadows) {
                var sceneCamera = frameState.camera;
                var sceneCullingVolume = frameState.cullingVolume;
                var sceneCommandList = frameState.commandList;

                // Update frame state to render from the light camera
                frameState.camera = shadowMap.shadowMapCamera;
                frameState.cullingVolume = shadowMap.shadowMapCullingVolume;
                frameState.commandList = shadowMap.commandList;

                frameState.commandList.length = 0;

                // Collect terrain commands from the light's POV
                scene._globe.update(frameState);

                // Revert back to original frame state
                frameState.camera = sceneCamera;
                frameState.cullingVolume = sceneCullingVolume;
                frameState.commandList = sceneCommandList;
            }
        }

        if (scene._globe) {
            scene._globe.update(frameState);
        }
    }

    function updateAndClearFramebuffers(scene, passState, clearColor, picking) {
        var context = scene._context;
        var environmentState = scene._environmentState;

        var useWebVR = scene._useWebVR && scene.mode !== SceneMode.SCENE2D;

        // Preserve the reference to the original framebuffer.
        environmentState.originalFramebuffer = passState.framebuffer;

        // Manage sun bloom post-processing effect.
        if (defined(scene.sun) && scene.sunBloom !== scene._sunBloom) {
            if (scene.sunBloom && !useWebVR) {
                scene._sunPostProcess = new SunPostProcess();
            } else if(defined(scene._sunPostProcess)){
                scene._sunPostProcess = scene._sunPostProcess.destroy();
            }

            scene._sunBloom = scene.sunBloom;
        } else if (!defined(scene.sun) && defined(scene._sunPostProcess)) {
            scene._sunPostProcess = scene._sunPostProcess.destroy();
            scene._sunBloom = false;
        }

        // Clear the pass state framebuffer.
        var clear = scene._clearColorCommand;
        Color.clone(clearColor, clear.color);
        clear.execute(context, passState);

        // Update globe depth rendering based on the current context and clear the globe depth framebuffer.
        var useGlobeDepthFramebuffer = environmentState.useGlobeDepthFramebuffer = !picking && defined(scene._globeDepth);
        if (useGlobeDepthFramebuffer) {
            scene._globeDepth.update(context);
            scene._globeDepth.clear(context, passState, clearColor);
        }

        // Determine if there are any translucent surfaces in any of the frustums.
        var renderTranslucentCommands = false;
        var frustumCommandsList = scene._frustumCommandsList;
        var numFrustums = frustumCommandsList.length;
        for (var i = 0; i < numFrustums; ++i) {
            if (frustumCommandsList[i].indices[Pass.TRANSLUCENT] > 0) {
                renderTranslucentCommands = true;
                break;
            }
        }

        // If supported, configure OIT to use the globe depth framebuffer and clear the OIT framebuffer.
        var useOIT = environmentState.useOIT = !picking && renderTranslucentCommands && defined(scene._oit) && scene._oit.isSupported();
        if (useOIT) {
            scene._oit.update(context, scene._globeDepth.framebuffer);
            scene._oit.clear(context, passState, clearColor);
            environmentState.useOIT = scene._oit.isSupported();
        }

        // If supported, configure FXAA to use the globe depth color texture and clear the FXAA framebuffer.
        var useFXAA = environmentState.useFXAA = !picking && scene.fxaa;
        if (useFXAA) {
            scene._fxaa.update(context);
            scene._fxaa.clear(context, passState, clearColor);
        }

        if (environmentState.isSunVisible && scene.sunBloom && !useWebVR) {
            passState.framebuffer = scene._sunPostProcess.update(passState);
        } else if (useGlobeDepthFramebuffer) {
            passState.framebuffer = scene._globeDepth.framebuffer;
        } else if (useFXAA) {
            passState.framebuffer = scene._fxaa.getColorFramebuffer();
        }

        if (defined(passState.framebuffer)) {
            clear.execute(context, passState);
        }
    }

    function resolveFramebuffers(scene, passState) {
        var context = scene._context;
        var environmentState = scene._environmentState;

        var useGlobeDepthFramebuffer = environmentState.useGlobeDepthFramebuffer;
        if (scene.debugShowGlobeDepth && useGlobeDepthFramebuffer) {
            var gd = getDebugGlobeDepth(scene, scene.debugShowDepthFrustum - 1);
            gd.executeDebugGlobeDepth(context, passState);
        }

        if (scene.debugShowPickDepth && useGlobeDepthFramebuffer) {
            var pd = getPickDepth(scene, scene.debugShowDepthFrustum - 1);
            pd.executeDebugPickDepth(context, passState);
        }

        var useOIT = environmentState.useOIT;
        var useFXAA = environmentState.useFXAA;

        if (useOIT) {
            passState.framebuffer = useFXAA ? scene._fxaa.getColorFramebuffer() : undefined;
            scene._oit.execute(context, passState);
        }

        if (useFXAA) {
            if (!useOIT && useGlobeDepthFramebuffer) {
                passState.framebuffer = scene._fxaa.getColorFramebuffer();
                scene._globeDepth.executeCopyColor(context, passState);
            }

            passState.framebuffer = environmentState.originalFramebuffer;
            scene._fxaa.execute(context, passState);
        }

        if (!useOIT && !useFXAA && useGlobeDepthFramebuffer) {
            passState.framebuffer = environmentState.originalFramebuffer;
            scene._globeDepth.executeCopyColor(context, passState);
        }
    }

    function callAfterRenderFunctions(frameState) {
        // Functions are queued up during primitive update and executed here in case
        // the function modifies scene state that should remain constant over the frame.
        var functions = frameState.afterRender;
        for (var i = 0, length = functions.length; i < length; ++i) {
            functions[i]();
        }
        functions.length = 0;
    }

    /**
     * @private
     */
    Scene.prototype.initializeFrame = function() {
        // Destroy released shaders once every 120 frames to avoid thrashing the cache
        if (this._shaderFrameCount++ === 120) {
            this._shaderFrameCount = 0;
            this._context.shaderCache.destroyReleasedShaderPrograms();
        }

        this._tweens.update();
        this._camera.update(this._mode);

        this._screenSpaceCameraController.update();
        if (defined(this._deviceOrientationCameraController)) {
            this._deviceOrientationCameraController.update();
        }
    };

    var scratchEyeTranslation = new Cartesian3();

    function render(scene, time) {
        if (!defined(time)) {
            time = JulianDate.now();
        }

        var camera = scene._camera;
        if (!cameraEqual(camera, scene._cameraClone, CesiumMath.EPSILON6)) {
            if (!scene._cameraStartFired) {
                camera.moveStart.raiseEvent();
                scene._cameraStartFired = true;
            }
            scene._cameraMovedTime = getTimestamp();
            Camera.clone(camera, scene._cameraClone);
        } else if (scene._cameraStartFired && getTimestamp() - scene._cameraMovedTime > scene.cameraEventWaitTime) {
            camera.moveEnd.raiseEvent();
            scene._cameraStartFired = false;
        }

        scene._preRender.raiseEvent(scene, time);

        var context = scene.context;
        var us = context.uniformState;
        var frameState = scene._frameState;

        var frameNumber = CesiumMath.incrementWrap(frameState.frameNumber, 15000000.0, 1.0);
        updateFrameState(scene, frameNumber, time);
        frameState.passes.render = true;
        frameState.creditDisplay.beginFrame();

        scene.fog.update(frameState);

        us.update(frameState);

        var shadowMap = scene.shadowMap;
        if (shadowMap.enabled) {
            // Update the sun's direction
            Cartesian3.negate(us.sunDirectionWC, scene._sunCamera.direction);
            frameState.shadowMaps.push(shadowMap);
        }

        scene._computeCommandList.length = 0;
        scene._overlayCommandList.length = 0;

        var passState = scene._passState;
        passState.framebuffer = undefined;
        passState.blendingEnabled = undefined;
        passState.scissorTest = undefined;

        if (defined(scene.globe)) {
            scene.globe.beginFrame(frameState);
        }

        updateEnvironment(scene);
        updateAndExecuteCommands(scene, passState, defaultValue(scene.backgroundColor, Color.BLACK));
        resolveFramebuffers(scene, passState);
        executeOverlayCommands(scene, passState);

        if (defined(scene.globe)) {
            scene.globe.endFrame(frameState);
        }

        frameState.creditDisplay.endFrame();

        if (scene.debugShowFramesPerSecond) {
            if (!defined(scene._performanceDisplay)) {
                var performanceContainer = document.createElement('div');
                performanceContainer.className = 'cesium-performanceDisplay-defaultContainer';
                var container = scene._canvas.parentNode;
                container.appendChild(performanceContainer);
                var performanceDisplay = new PerformanceDisplay({container: performanceContainer});
                scene._performanceDisplay = performanceDisplay;
                scene._performanceContainer = performanceContainer;
            }

            scene._performanceDisplay.update();
        } else if (defined(scene._performanceDisplay)) {
            scene._performanceDisplay = scene._performanceDisplay && scene._performanceDisplay.destroy();
            scene._performanceContainer.parentNode.removeChild(scene._performanceContainer);
        }

        context.endFrame();
        callAfterRenderFunctions(frameState);

        scene._postRender.raiseEvent(scene, time);
    }

    /**
     * @private
     */
    Scene.prototype.render = function(time) {
        try {
            render(this, time);
        } catch (error) {
            this._renderError.raiseEvent(this, error);

            if (this.rethrowRenderErrors) {
                throw error;
            }
        }
    };

    /**
     * @private
     */
    Scene.prototype.clampLineWidth = function(width) {
        return Math.max(ContextLimits.minimumAliasedLineWidth, Math.min(width, ContextLimits.maximumAliasedLineWidth));
    };

    var orthoPickingFrustum = new OrthographicFrustum();
    var scratchOrigin = new Cartesian3();
    var scratchDirection = new Cartesian3();
    var scratchPixelSize = new Cartesian2();
    var scratchPickVolumeMatrix4 = new Matrix4();

    function getPickOrthographicCullingVolume(scene, drawingBufferPosition, width, height) {
        var camera = scene._camera;
        var frustum = camera.frustum;

        var viewport = scene._passState.viewport;
        var x = 2.0 * (drawingBufferPosition.x - viewport.x) / viewport.width - 1.0;
        x *= (frustum.right - frustum.left) * 0.5;
        var y = 2.0 * (viewport.height - drawingBufferPosition.y - viewport.y) / viewport.height - 1.0;
        y *= (frustum.top - frustum.bottom) * 0.5;

        var transform = Matrix4.clone(camera.transform, scratchPickVolumeMatrix4);
        camera._setTransform(Matrix4.IDENTITY);

        var origin = Cartesian3.clone(camera.position, scratchOrigin);
        Cartesian3.multiplyByScalar(camera.right, x, scratchDirection);
        Cartesian3.add(scratchDirection, origin, origin);
        Cartesian3.multiplyByScalar(camera.up, y, scratchDirection);
        Cartesian3.add(scratchDirection, origin, origin);

        camera._setTransform(transform);

        Cartesian3.fromElements(origin.z, origin.x, origin.y, origin);

        var pixelSize = frustum.getPixelDimensions(viewport.width, viewport.height, 1.0, scratchPixelSize);

        var ortho = orthoPickingFrustum;
        ortho.right = pixelSize.x * 0.5;
        ortho.left = -ortho.right;
        ortho.top = pixelSize.y * 0.5;
        ortho.bottom = -ortho.top;
        ortho.near = frustum.near;
        ortho.far = frustum.far;

        return ortho.computeCullingVolume(origin, camera.directionWC, camera.upWC);
    }

    var perspPickingFrustum = new PerspectiveOffCenterFrustum();

    function getPickPerspectiveCullingVolume(scene, drawingBufferPosition, width, height) {
        var camera = scene._camera;
        var frustum = camera.frustum;
        var near = frustum.near;

        var tanPhi = Math.tan(frustum.fovy * 0.5);
        var tanTheta = frustum.aspectRatio * tanPhi;

        var viewport = scene._passState.viewport;
        var x = 2.0 * (drawingBufferPosition.x - viewport.x) / viewport.width - 1.0;
        var y = 2.0 * (viewport.height - drawingBufferPosition.y - viewport.y) / viewport.height - 1.0;

        var xDir = x * near * tanTheta;
        var yDir = y * near * tanPhi;

        var pixelSize = frustum.getPixelDimensions(viewport.width, viewport.height, 1.0, scratchPixelSize);
        var pickWidth = pixelSize.x * width * 0.5;
        var pickHeight = pixelSize.y * height * 0.5;

        var offCenter = perspPickingFrustum;
        offCenter.top = yDir + pickHeight;
        offCenter.bottom = yDir - pickHeight;
        offCenter.right = xDir + pickWidth;
        offCenter.left = xDir - pickWidth;
        offCenter.near = near;
        offCenter.far = frustum.far;

        return offCenter.computeCullingVolume(camera.positionWC, camera.directionWC, camera.upWC);
    }

    function getPickCullingVolume(scene, drawingBufferPosition, width, height) {
        if (scene._mode === SceneMode.SCENE2D) {
            return getPickOrthographicCullingVolume(scene, drawingBufferPosition, width, height);
        }

        return getPickPerspectiveCullingVolume(scene, drawingBufferPosition, width, height);
    }

    // pick rectangle width and height, assumed odd
    var rectangleWidth = 3.0;
    var rectangleHeight = 3.0;
    var scratchRectangle = new BoundingRectangle(0.0, 0.0, rectangleWidth, rectangleHeight);
    var scratchColorZero = new Color(0.0, 0.0, 0.0, 0.0);
    var scratchPosition = new Cartesian2();

    /**
     * Returns an object with a `primitive` property that contains the first (top) primitive in the scene
     * at a particular window coordinate or undefined if nothing is at the location. Other properties may
     * potentially be set depending on the type of primitive.
     *
     * @param {Cartesian2} windowPosition Window coordinates to perform picking on.
     * @returns {Object} Object containing the picked primitive.
     *
     * @exception {DeveloperError} windowPosition is undefined.
     */
    Scene.prototype.pick = function(windowPosition) {
        //>>includeStart('debug', pragmas.debug);
        if(!defined(windowPosition)) {
            throw new DeveloperError('windowPosition is undefined.');
        }
        //>>includeEnd('debug');

        var context = this._context;
        var us = context.uniformState;
        var frameState = this._frameState;

        var drawingBufferPosition = SceneTransforms.transformWindowToDrawingBuffer(this, windowPosition, scratchPosition);

        if (!defined(this._pickFramebuffer)) {
            this._pickFramebuffer = context.createPickFramebuffer();
        }

        // Update with previous frame's number and time, assuming that render is called before picking.
        updateFrameState(this, frameState.frameNumber, frameState.time);
        frameState.cullingVolume = getPickCullingVolume(this, drawingBufferPosition, rectangleWidth, rectangleHeight);
        frameState.passes.pick = true;

        us.update(frameState);

        scratchRectangle.x = drawingBufferPosition.x - ((rectangleWidth - 1.0) * 0.5);
        scratchRectangle.y = (this.drawingBufferHeight - drawingBufferPosition.y) - ((rectangleHeight - 1.0) * 0.5);

        var passState = this._pickFramebuffer.begin(scratchRectangle);

        updateAndExecuteCommands(this, passState, scratchColorZero, true);
        resolveFramebuffers(this, passState);

        var object = this._pickFramebuffer.end(scratchRectangle);
        context.endFrame();
        callAfterRenderFunctions(frameState);
        return object;
    };

    var scratchPackedDepth = new Cartesian4();
    var packedDepthScale = new Cartesian4(1.0, 1.0 / 255.0, 1.0 / 65025.0, 1.0 / 160581375.0);

    /**
     * Returns the cartesian position reconstructed from the depth buffer and window position.
     *
     * @param {Cartesian2} windowPosition Window coordinates to perform picking on.
     * @param {Cartesian3} [result] The object on which to restore the result.
     * @returns {Cartesian3} The cartesian position.
     *
     * @exception {DeveloperError} Picking from the depth buffer is not supported. Check pickPositionSupported.
     * @exception {DeveloperError} 2D is not supported. An orthographic projection matrix is not invertible.
     */
    Scene.prototype.pickPosition = function(windowPosition, result) {
        if (!this.useDepthPicking) {
            return undefined;
        }

        //>>includeStart('debug', pragmas.debug);
        if(!defined(windowPosition)) {
            throw new DeveloperError('windowPosition is undefined.');
        }
        if (!defined(this._globeDepth)) {
            throw new DeveloperError('Picking from the depth buffer is not supported. Check pickPositionSupported.');
        }
        //>>includeEnd('debug');

        var context = this._context;
        var uniformState = context.uniformState;

        var drawingBufferPosition = SceneTransforms.transformWindowToDrawingBuffer(this, windowPosition, scratchPosition);
        drawingBufferPosition.y = this.drawingBufferHeight - drawingBufferPosition.y;

        var camera = this._camera;

        // Create a working frustum from the original camera frustum.
        var frustum;
        if (defined(camera.frustum.fov)) {
            frustum = camera.frustum.clone(scratchPerspectiveFrustum);
        } else if (defined(camera.frustum.infiniteProjectionMatrix)){
            frustum = camera.frustum.clone(scratchPerspectiveOffCenterFrustum);
        } else {
            //>>includeStart('debug', pragmas.debug);
            throw new DeveloperError('2D is not supported. An orthographic projection matrix is not invertible.');
            //>>includeEnd('debug');
        }

        var numFrustums = this.numberOfFrustums;
        for (var i = 0; i < numFrustums; ++i) {
            var pickDepth = getPickDepth(this, i);
            var pixels = context.readPixels({
                x : drawingBufferPosition.x,
                y : drawingBufferPosition.y,
                width : 1,
                height : 1,
                framebuffer : pickDepth.framebuffer
            });

            var packedDepth = Cartesian4.unpack(pixels, 0, scratchPackedDepth);
            Cartesian4.divideByScalar(packedDepth, 255.0, packedDepth);
            var depth = Cartesian4.dot(packedDepth, packedDepthScale);

            if (depth > 0.0 && depth < 1.0) {
                var renderedFrustum = this._frustumCommandsList[i];
                frustum.near = renderedFrustum.near * (i !== 0 ? OPAQUE_FRUSTUM_NEAR_OFFSET : 1.0);
                frustum.far = renderedFrustum.far;
                uniformState.updateFrustum(frustum);

                return SceneTransforms.drawingBufferToWgs84Coordinates(this, drawingBufferPosition, depth, result);
            }
        }

        return undefined;
    };

    /**
     * Returns a list of objects, each containing a `primitive` property, for all primitives at
     * a particular window coordinate position. Other properties may also be set depending on the
     * type of primitive. The primitives in the list are ordered by their visual order in the
     * scene (front to back).
     *
     * @param {Cartesian2} windowPosition Window coordinates to perform picking on.
     * @param {Number} [limit] If supplied, stop drilling after collecting this many picks.
     * @returns {Object[]} Array of objects, each containing 1 picked primitives.
     *
     * @exception {DeveloperError} windowPosition is undefined.
     *
     * @example
     * var pickedObjects = scene.drillPick(new Cesium.Cartesian2(100.0, 200.0));
     */
    Scene.prototype.drillPick = function(windowPosition, limit) {
        // PERFORMANCE_IDEA: This function calls each primitive's update for each pass. Instead
        // we could update the primitive once, and then just execute their commands for each pass,
        // and cull commands for picked primitives.  e.g., base on the command's owner.

        //>>includeStart('debug', pragmas.debug);
        if (!defined(windowPosition)) {
            throw new DeveloperError('windowPosition is undefined.');
        }
        //>>includeEnd('debug');

        var i;
        var attributes;
        var result = [];
        var pickedPrimitives = [];
        var pickedAttributes = [];
        if (!defined(limit)) {
            limit = Number.MAX_VALUE;
        }

        var pickedResult = this.pick(windowPosition);
        while (defined(pickedResult) && defined(pickedResult.primitive)) {
            result.push(pickedResult);
            if (0 >= --limit) {
                break;
            }

            var primitive = pickedResult.primitive;
            var hasShowAttribute = false;

            //If the picked object has a show attribute, use it.
            if (typeof primitive.getGeometryInstanceAttributes === 'function') {
                if (defined(pickedResult.id)) {
                    attributes = primitive.getGeometryInstanceAttributes(pickedResult.id);
                    if (defined(attributes) && defined(attributes.show)) {
                        hasShowAttribute = true;
                        attributes.show = ShowGeometryInstanceAttribute.toValue(false, attributes.show);
                        pickedAttributes.push(attributes);
                    }
                }
            }

            //Otherwise, hide the entire primitive
            if (!hasShowAttribute) {
                primitive.show = false;
                pickedPrimitives.push(primitive);
            }

            pickedResult = this.pick(windowPosition);
        }

        // unhide everything we hid while drill picking
        for (i = 0; i < pickedPrimitives.length; ++i) {
            pickedPrimitives[i].show = true;
        }

        for (i = 0; i < pickedAttributes.length; ++i) {
            attributes = pickedAttributes[i];
            attributes.show = ShowGeometryInstanceAttribute.toValue(true, attributes.show);
        }

        return result;
    };

    /**
     * Instantly completes an active transition.
     */
    Scene.prototype.completeMorph = function(){
        this._transitioner.completeMorph();
    };

    /**
     * Asynchronously transitions the scene to 2D.
     * @param {Number} [duration=2.0] The amount of time, in seconds, for transition animations to complete.
     */
    Scene.prototype.morphTo2D = function(duration) {
        var ellipsoid;
        var globe = this.globe;
        if (defined(globe)) {
            ellipsoid = globe.ellipsoid;
        } else {
            ellipsoid = this.mapProjection.ellipsoid;
        }
        duration = defaultValue(duration, 2.0);
        this._transitioner.morphTo2D(duration, ellipsoid);
    };

    /**
     * Asynchronously transitions the scene to Columbus View.
     * @param {Number} [duration=2.0] The amount of time, in seconds, for transition animations to complete.
     */
    Scene.prototype.morphToColumbusView = function(duration) {
        var ellipsoid;
        var globe = this.globe;
        if (defined(globe)) {
            ellipsoid = globe.ellipsoid;
        } else {
            ellipsoid = this.mapProjection.ellipsoid;
        }
        duration = defaultValue(duration, 2.0);
        this._transitioner.morphToColumbusView(duration, ellipsoid);
    };

    /**
     * Asynchronously transitions the scene to 3D.
     * @param {Number} [duration=2.0] The amount of time, in seconds, for transition animations to complete.
     */
    Scene.prototype.morphTo3D = function(duration) {
        var ellipsoid;
        var globe = this.globe;
        if (defined(globe)) {
            ellipsoid = globe.ellipsoid;
        } else {
            ellipsoid = this.mapProjection.ellipsoid;
        }
        duration = defaultValue(duration, 2.0);
        this._transitioner.morphTo3D(duration, ellipsoid);
    };

    /**
     * Returns true if this object was destroyed; otherwise, false.
     * <br /><br />
     * If this object was destroyed, it should not be used; calling any function other than
     * <code>isDestroyed</code> will result in a {@link DeveloperError} exception.
     *
     * @returns {Boolean} <code>true</code> if this object was destroyed; otherwise, <code>false</code>.
     *
     * @see Scene#destroy
     */
    Scene.prototype.isDestroyed = function() {
        return false;
    };

    /**
     * Destroys the WebGL resources held by this object.  Destroying an object allows for deterministic
     * release of WebGL resources, instead of relying on the garbage collector to destroy this object.
     * <br /><br />
     * Once an object is destroyed, it should not be used; calling any function other than
     * <code>isDestroyed</code> will result in a {@link DeveloperError} exception.  Therefore,
     * assign the return value (<code>undefined</code>) to the object as done in the example.
     *
     * @returns {undefined}
     *
     * @exception {DeveloperError} This object was destroyed, i.e., destroy() was called.
     *
     *
     * @example
     * scene = scene && scene.destroy();
     *
     * @see Scene#isDestroyed
     */
    Scene.prototype.destroy = function() {
        this._tweens.removeAll();
        this._computeEngine = this._computeEngine && this._computeEngine.destroy();
        this._screenSpaceCameraController = this._screenSpaceCameraController && this._screenSpaceCameraController.destroy();
        this._deviceOrientationCameraController = this._deviceOrientationCameraController && !this._deviceOrientationCameraController.isDestroyed() && this._deviceOrientationCameraController.destroy();
        this._pickFramebuffer = this._pickFramebuffer && this._pickFramebuffer.destroy();
        this._primitives = this._primitives && this._primitives.destroy();
        this._groundPrimitives = this._groundPrimitives && this._groundPrimitives.destroy();
        this._globe = this._globe && this._globe.destroy();
        this.skyBox = this.skyBox && this.skyBox.destroy();
        this.skyAtmosphere = this.skyAtmosphere && this.skyAtmosphere.destroy();
        this._debugSphere = this._debugSphere && this._debugSphere.destroy();
        this.sun = this.sun && this.sun.destroy();
        this._sunPostProcess = this._sunPostProcess && this._sunPostProcess.destroy();
        this._depthPlane = this._depthPlane && this._depthPlane.destroy();
        this._transitioner.destroy();

        if (defined(this._globeDepth)) {
            this._globeDepth.destroy();
        }

        if (defined(this._oit)) {
            this._oit.destroy();
        }
        this._fxaa.destroy();

        this._context = this._context && this._context.destroy();
        this._frameState.creditDisplay.destroy();
        if (defined(this._performanceDisplay)){
            this._performanceDisplay = this._performanceDisplay && this._performanceDisplay.destroy();
            this._performanceContainer.parentNode.removeChild(this._performanceContainer);
        }

        return destroyObject(this);
    };

    return Scene;
});<|MERGE_RESOLUTION|>--- conflicted
+++ resolved
@@ -1146,31 +1146,7 @@
             command.debugOverlappingFrustums = 0;
         }
 
-<<<<<<< HEAD
         updateDerivedCommands(scene, command);
-=======
-        if (command._dirty) {
-            command._dirty = false;
-            
-            var context = scene._context;
-            var derivedCommands = command.derivedCommands;
-
-            var shadowsEnabled = defined(scene.shadowMap) && scene.shadowMap.enabled;
-
-            if (shadowsEnabled) {
-                derivedCommands.shadows = scene.shadowMap.createDerivedCommands(command, context, derivedCommands.shadows);
-            }
-
-            var oit = scene._oit;
-            if (command.pass === Pass.TRANSLUCENT && defined(oit) && oit.isSupported()) {
-                if (shadowsEnabled && command.receiveShadows) {
-                    derivedCommands.oit = oit.createDerivedCommands(command.derivedCommands.shadows.receiveCommand, context, derivedCommands.oit);
-                } else {
-                    derivedCommands.oit = oit.createDerivedCommands(command, context, derivedCommands.oit);
-                }
-            }
-        }
->>>>>>> 64713821
 
         var frustumCommandsList = scene._frustumCommandsList;
         var length = frustumCommandsList.length;
@@ -1739,53 +1715,7 @@
         }
     }
 
-<<<<<<< HEAD
     function insertShadowCommands(scene, commandList, insertAll, shadowMap, shadowPassCommands) {
-=======
-    function getTerrainShadowCommands(scene, shadowMap) {
-        var frameState = scene.frameState;
-
-        var sceneCommandList = frameState.commandList;
-        var sceneCamera = frameState.camera;
-        var sceneCullingVolume = frameState.cullingVolume;
-
-        var terrainCommands = []; // TODO : avoid allocation
-
-        // Update frame state to render from the light camera
-        frameState.commandList = terrainCommands;
-        frameState.camera = shadowMap.shadowMapCamera;
-        frameState.cullingVolume = shadowMap.shadowMapCullingVolume;
-
-        // Collect terrain commands from the light's POV
-        if (scene._globe && scene._globe.castShadows) {
-            scene._globe.update(frameState);
-        }
-
-        // Revert back to original frame state
-        frameState.commandList = sceneCommandList;
-        frameState.camera = sceneCamera;
-        frameState.cullingVolume = sceneCullingVolume;
-
-        return terrainCommands;
-    }
-    
-    function getTerrainShadowCommands(scene, shadowMap) {
-        // TODO : Temporary for testing. Globe.update doesn't work with orthographic frustums currently
-        var terrainCommands = [];
-        var commandList = scene.frameState.commandList;
-        var length = commandList.length;
-        for (var i = 0; i < length; ++i) {
-            var command = commandList[i];
-            if (command.castShadows && command.pass === Pass.GLOBE) {
-                terrainCommands.push(command);
-            }
-        }
-
-        return terrainCommands;
-    }
-
-    function insertShadowCommands(commandList, insertAll, shadowMap, shadowPassCommands) {
->>>>>>> 64713821
         var shadowVolume = shadowMap.shadowMapCullingVolume;
         var passVolumes = shadowMap.passCullingVolumes;
 
@@ -1799,16 +1729,11 @@
         var length = commandList.length;
         for (var i = 0; i < length; ++i) {
             var command = commandList[i];
-<<<<<<< HEAD
             updateDerivedCommands(scene, command);
 
-            // Don't insert globe commands with the rest of the scene commands since they are handled separately
-            if (command.castShadows && (insertAll || (command.pass === Pass.OPAQUE || command.pass === Pass.TRANSLUCENT))) {
-=======
             // Don't insert globe commands with the rest of the scene commands since they are handled separately
             // TODO : remove second condition once shadow casters are able to create derived commands without needing to go through insertIntoBin
             if (command.castShadows && defined(command.derivedCommands.shadows) && (insertAll || (command.pass === Pass.OPAQUE || command.pass === Pass.TRANSLUCENT))) {
->>>>>>> 64713821
                 if (isPointLight) {
                     if (defined(command.boundingVolume)) {
                         var distance = command.boundingVolume.distanceSquaredTo(center);
@@ -1862,7 +1787,6 @@
         var context = scene.context;
         var uniformState = context.uniformState;
 
-<<<<<<< HEAD
         for (var i = 0; i < shadowMapLength; ++i) {
             var shadowMap = shadowMaps[i];
             if (shadowMap.outOfView) {
@@ -1889,40 +1813,12 @@
                 uniformState.updateCamera(shadowMap.passCameras[j]);
                 var passState = shadowMap.passStates[j];
                 shadowMap.updatePass(context, j);
-
                 var passCommands = shadowPassCommands[j];
                 var numberOfCommands = passCommands.length;
                 for (var k = 0; k < numberOfCommands; ++k) {
                     var command = passCommands[k];
                     executeCommand(command.derivedCommands.shadows.castCommands[i], scene, context, passState);
                 }
-=======
-        if (shadowMap.outOfView) {
-            return;
-        }
-
-        var shadowPassCommands = shadowMap.passCommands;
-        resetShadowCommands(shadowPassCommands);
-
-        // Insert the scene commands into the shadow map passes
-        var sceneCommands = scene.frameState.commandList;
-        insertShadowCommands(sceneCommands, false, shadowMap, shadowPassCommands);
-        var terrainCommands = getTerrainShadowCommands(scene, shadowMap);
-        insertShadowCommands(terrainCommands, true, shadowMap, shadowPassCommands);
-
-        var numberOfPasses = shadowMap.numberOfPasses;
-
-        for (var i = 0; i < numberOfPasses; ++i) {
-            uniformState.updateCamera(shadowMap.passCameras[i]);
-            var passState = shadowMap.passStates[i];
-            shadowMap.updatePass(context, i);
-
-            var passCommands = shadowPassCommands[i];
-            var numberOfCommands = passCommands.length;
-            for (var j = 0; j < numberOfCommands; ++j) {
-                var command = passCommands[j];
-                executeCommand(command.derivedCommands.shadows.castCommand, scene, context, passState);
->>>>>>> 64713821
             }
         }
     }
