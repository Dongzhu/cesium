define([
        '../Core/ApproximateTerrainHeights',
        '../Core/Cartesian2',
        '../Core/Cartesian3',
        '../Core/Cartographic',
        '../Core/Check',
        '../Core/Credit',
        '../Core/defaultValue',
        '../Core/defined',
        '../Core/defineProperties',
        '../Core/deprecationWarning',
        '../Core/destroyObject',
        '../Core/DeveloperError',
        '../Core/DoublyLinkedList',
        '../Core/Ellipsoid',
        '../Core/Event',
        '../Core/JulianDate',
        '../Core/ManagedArray',
        '../Core/Math',
        '../Core/Matrix4',
        '../Core/Resource',
        '../Core/RuntimeError',
        '../Core/Transforms',
        '../Renderer/ClearCommand',
        '../Renderer/Pass',
        '../Renderer/RenderState',
        '../ThirdParty/when',
        './Axis',
        './Cesium3DTile',
        './Cesium3DTileColorBlendMode',
        './Cesium3DTileContentState',
        './Cesium3DTileOptimizations',
        './Cesium3DTilePass',
        './Cesium3DTilePassState',
        './Cesium3DTileRefine',
        './Cesium3DTilesetCache',
<<<<<<< HEAD
        './Cesium3DTilesetHeatmap',
=======
        './Cesium3DTilesetMostDetailedTraversal',
>>>>>>> fc7b2e13
        './Cesium3DTilesetStatistics',
        './Cesium3DTilesetTraversal',
        './Cesium3DTileStyleEngine',
        './ClippingPlaneCollection',
        './LabelCollection',
        './PointCloudEyeDomeLighting',
        './PointCloudShading',
        './SceneMode',
        './ShadowMode',
        './StencilConstants',
        './TileBoundingRegion',
        './TileBoundingSphere',
        './TileOrientedBoundingBox'
    ], function(
        ApproximateTerrainHeights,
        Cartesian2,
        Cartesian3,
        Cartographic,
        Check,
        Credit,
        defaultValue,
        defined,
        defineProperties,
        deprecationWarning,
        destroyObject,
        DeveloperError,
        DoublyLinkedList,
        Ellipsoid,
        Event,
        JulianDate,
        ManagedArray,
        CesiumMath,
        Matrix4,
        Resource,
        RuntimeError,
        Transforms,
        ClearCommand,
        Pass,
        RenderState,
        when,
        Axis,
        Cesium3DTile,
        Cesium3DTileColorBlendMode,
        Cesium3DTileContentState,
        Cesium3DTileOptimizations,
        Cesium3DTilePass,
        Cesium3DTilePassState,
        Cesium3DTileRefine,
        Cesium3DTilesetCache,
<<<<<<< HEAD
        Cesium3DTilesetHeatmap,
=======
        Cesium3DTilesetMostDetailedTraversal,
>>>>>>> fc7b2e13
        Cesium3DTilesetStatistics,
        Cesium3DTilesetTraversal,
        Cesium3DTileStyleEngine,
        ClippingPlaneCollection,
        LabelCollection,
        PointCloudEyeDomeLighting,
        PointCloudShading,
        SceneMode,
        ShadowMode,
        StencilConstants,
        TileBoundingRegion,
        TileBoundingSphere,
        TileOrientedBoundingBox) {
    'use strict';

    /**
     * A {@link https://github.com/AnalyticalGraphicsInc/3d-tiles/tree/master/specification|3D Tiles tileset},
     * used for streaming massive heterogeneous 3D geospatial datasets.
     *
     * @alias Cesium3DTileset
     * @constructor
     *
     * @param {Object} options Object with the following properties:
     * @param {Resource|String|Promise<Resource>|Promise<String>} options.url The url to a tileset JSON file.
     * @param {Boolean} [options.show=true] Determines if the tileset will be shown.
     * @param {Matrix4} [options.modelMatrix=Matrix4.IDENTITY] A 4x4 transformation matrix that transforms the tileset's root tile.
     * @param {ShadowMode} [options.shadows=ShadowMode.ENABLED] Determines whether the tileset casts or receives shadows from each light source.
     * @param {Number} [options.maximumScreenSpaceError=16] The maximum screen space error used to drive level of detail refinement.
     * @param {Number} [options.maximumMemoryUsage=512] The maximum amount of memory in MB that can be used by the tileset.
     * @param {Boolean} [options.cullWithChildrenBounds=true] Optimization option. Whether to cull tiles using the union of their children bounding volumes.
     * @param {Boolean} [options.cullRequestsWhileMoving=true] Optimization option. Don't request tiles that will likely be unused when they come back because of the camera's movement.
     * @param {Number} [options.cullRequestsWhileMovingMultiplier=60] Optimization option. Multiplier used in culling requests while moving. Larger is more aggressive culling, smaller less aggressive culling.
     * @param {String} [options.debugHeatmapTileVariableName=undefined] The tile variable to colorize as a heatmap. All rendered tiles will be colorized relative to each other's specified variable value.
     * @param {Boolean} [options.dynamicScreenSpaceError=false] Optimization option. Reduce the screen space error for tiles that are further away from the camera.
     * @param {Number} [options.dynamicScreenSpaceErrorDensity=0.00278] Density used to adjust the dynamic screen space error, similar to fog density.
     * @param {Number} [options.dynamicScreenSpaceErrorFactor=4.0] A factor used to increase the computed dynamic screen space error.
     * @param {Number} [options.dynamicScreenSpaceErrorHeightFalloff=0.25] A ratio of the tileset's height at which the density starts to falloff.
     * @param {Boolean} [options.foveatedScreenSpaceError=true] Optimization option. Prioritize loading tiles in the center of the screen by temporarily raising the screen space error for tiles around the edge of the screen. Screen space error returns to normal once all the tiles in the center of the screen as determined by the {@link Cesium3DTileset#foveatedConeSize} are loaded.
     * @param {Number} [options.foveatedConeSize=0.3] Optimization option. Used when {@link Cesium3DTileset#foveatedScreenSpaceError} is true to control the cone size that determines which tiles are deferred. Tiles that are inside this cone are loaded immediately. Tiles outside the cone are potentially deferred based on how far outside the cone they are and {@link Cesium3DTileset#foveatedInterpolationCallback} and {@link Cesium3DTileset#foveatedMinimumScreenSpaceErrorRelaxation}. Setting this to 0 means the cone will be the line formed by the camera position and its view direction. Setting it 1 means the cone encompasses the entire field of view of the camera, essentially disabling the effect.
     * @param {Number} [options.foveatedMinimumScreenSpaceErrorRelaxation=0] Optimization option. Used when {@link Cesium3DTileset#foveatedScreenSpaceError} is true to control the starting screen space error relaxation for tiles outside the foveated cone. The screen space error will be raised starting with tileset value up to {@link Cesium3DTileset#maximumScreenSpaceError} based on the provided {@link Cesium3DTileset#foveatedInterpolationCallback}.
     * @param {Cesium3DTileset~foveatedInterpolationCallback} [options.foveatedInterpolationCallback=Math.lerp] Optimization option. Used when {@link Cesium3DTileset#foveatedScreenSpaceError} is true to control how much to raise the screen space error for tiles outside the foveated cone, interpolating between {@link Cesium3DTileset#foveatedMinimumScreenSpaceErrorRelaxation} and {@link Cesium3DTileset#maximumScreenSpaceError}
     * @param {Boolean} [options.skipLevelOfDetail=true] Optimization option. Determines if level of detail skipping should be applied during the traversal.
     * @param {Number} [options.baseScreenSpaceError=1024] When <code>skipLevelOfDetail</code> is <code>true</code>, the screen space error that must be reached before skipping levels of detail.
     * @param {Number} [options.skipScreenSpaceErrorFactor=16] When <code>skipLevelOfDetail</code> is <code>true</code>, a multiplier defining the minimum screen space error to skip. Used in conjunction with <code>skipLevels</code> to determine which tiles to load.
     * @param {Number} [options.skipLevels=1] When <code>skipLevelOfDetail</code> is <code>true</code>, a constant defining the minimum number of levels to skip when loading tiles. When it is 0, no levels are skipped. Used in conjunction with <code>skipScreenSpaceErrorFactor</code> to determine which tiles to load.
     * @param {Boolean} [options.immediatelyLoadDesiredLevelOfDetail=false] When <code>skipLevelOfDetail</code> is <code>true</code>, only tiles that meet the maximum screen space error will ever be downloaded. Skipping factors are ignored and just the desired tiles are loaded.
     * @param {Boolean} [options.loadSiblings=false] When <code>skipLevelOfDetail</code> is <code>true</code>, determines whether siblings of visible tiles are always downloaded during traversal.
     * @param {ClippingPlaneCollection} [options.clippingPlanes] The {@link ClippingPlaneCollection} used to selectively disable rendering the tileset.
     * @param {ClassificationType} [options.classificationType] Determines whether terrain, 3D Tiles or both will be classified by this tileset. See {@link Cesium3DTileset#classificationType} for details about restrictions and limitations.
     * @param {Ellipsoid} [options.ellipsoid=Ellipsoid.WGS84] The ellipsoid determining the size and shape of the globe.
     * @param {Object} [options.pointCloudShading] Options for constructing a {@link PointCloudShading} object to control point attenuation based on geometric error and lighting.
     * @param {Cartesian2} [options.imageBasedLightingFactor=new Cartesian2(1.0, 1.0)] Scales the diffuse and specular image-based lighting from the earth, sky, atmosphere and star skybox.
     * @param {Cartesian3} [options.lightColor] The color and intensity of the sunlight used to shade models.
     * @param {Number} [options.luminanceAtZenith=0.5] The sun's luminance at the zenith in kilo candela per meter squared to use for this model's procedural environment map.
     * @param {Cartesian3[]} [options.sphericalHarmonicCoefficients] The third order spherical harmonic coefficients used for the diffuse color of image-based lighting.
     * @param {String} [options.specularEnvironmentMaps] A URL to a KTX file that contains a cube map of the specular lighting and the convoluted specular mipmaps.
     * @param {Boolean} [options.debugFreezeFrame=false] For debugging only. Determines if only the tiles from last frame should be used for rendering.
     * @param {Boolean} [options.debugColorizeTiles=false] For debugging only. When true, assigns a random color to each tile.
     * @param {Boolean} [options.debugWireframe=false] For debugging only. When true, render's each tile's content as a wireframe.
     * @param {Boolean} [options.debugShowBoundingVolume=false] For debugging only. When true, renders the bounding volume for each tile.
     * @param {Boolean} [options.debugShowContentBoundingVolume=false] For debugging only. When true, renders the bounding volume for each tile's content.
     * @param {Boolean} [options.debugShowViewerRequestVolume=false] For debugging only. When true, renders the viewer request volume for each tile.
     * @param {Boolean} [options.debugShowGeometricError=false] For debugging only. When true, draws labels to indicate the geometric error of each tile.
     * @param {Boolean} [options.debugShowRenderingStatistics=false] For debugging only. When true, draws labels to indicate the number of commands, points, triangles and features for each tile.
     * @param {Boolean} [options.debugShowMemoryUsage=false] For debugging only. When true, draws labels to indicate the texture and geometry memory in megabytes used by each tile.
     * @param {Boolean} [options.debugShowUrl=false] For debugging only. When true, draws labels to indicate the url of each tile.
     *
     * @exception {DeveloperError} The tileset must be 3D Tiles version 0.0 or 1.0.
     *
     * @example
     * var tileset = scene.primitives.add(new Cesium.Cesium3DTileset({
     *      url : 'http://localhost:8002/tilesets/Seattle/tileset.json'
     * }));
     *
     * @example
     * // Common setting for the skipLevelOfDetail optimization
     * var tileset = scene.primitives.add(new Cesium.Cesium3DTileset({
     *      url : 'http://localhost:8002/tilesets/Seattle/tileset.json',
     *      skipLevelOfDetail : true,
     *      baseScreenSpaceError : 1024,
     *      skipScreenSpaceErrorFactor : 16,
     *      skipLevels : 1,
     *      immediatelyLoadDesiredLevelOfDetail : false,
     *      loadSiblings : false,
     *      cullWithChildrenBounds : true
     * }));
     *
     * @example
     * // Common settings for the dynamicScreenSpaceError optimization
     * var tileset = scene.primitives.add(new Cesium.Cesium3DTileset({
     *      url : 'http://localhost:8002/tilesets/Seattle/tileset.json',
     *      dynamicScreenSpaceError : true,
     *      dynamicScreenSpaceErrorDensity : 0.00278,
     *      dynamicScreenSpaceErrorFactor : 4.0,
     *      dynamicScreenSpaceErrorHeightFalloff : 0.25
     * }));
     *
     * @see {@link https://github.com/AnalyticalGraphicsInc/3d-tiles/tree/master/specification|3D Tiles specification}
     */
    function Cesium3DTileset(options) {
        options = defaultValue(options, defaultValue.EMPTY_OBJECT);

        //>>includeStart('debug', pragmas.debug);
        Check.defined('options.url', options.url);
        //>>includeEnd('debug');

        this._url = undefined;
        this._basePath = undefined;
        this._root = undefined;
        this._asset = undefined; // Metadata for the entire tileset
        this._properties = undefined; // Metadata for per-model/point/etc properties
        this._geometricError = undefined; // Geometric error when the tree is not rendered at all
        this._extensionsUsed = undefined;
        this._gltfUpAxis = undefined;
        this._cache = new Cesium3DTilesetCache();
        this._processingQueue = [];
        this._selectedTiles = [];
        this._emptyTiles = [];
        this._requestedTiles = [];
        this._selectedTilesToStyle = [];
        this._loadTimestamp = undefined;
        this._timeSinceLoad = 0.0;
        this._updatedVisibilityFrame = 0;
        this._extras = undefined;
        this._credits = undefined;

        this._cullWithChildrenBounds = defaultValue(options.cullWithChildrenBounds, true);
        this._allTilesAdditive = true;

        this._hasMixedContent = false;

        this._stencilClearCommand = undefined;
        this._backfaceCommands = new ManagedArray();

        this._maximumScreenSpaceError = defaultValue(options.maximumScreenSpaceError, 16);
        this._maximumMemoryUsage = defaultValue(options.maximumMemoryUsage, 512);

        this._styleEngine = new Cesium3DTileStyleEngine();

        this._modelMatrix = defined(options.modelMatrix) ? Matrix4.clone(options.modelMatrix) : Matrix4.clone(Matrix4.IDENTITY);

        this._statistics = new Cesium3DTilesetStatistics();
        this._statisticsLastPerPass = new Array(Cesium3DTilePass.NUMBER_OF_PASSES);

        for (var i = 0; i < Cesium3DTilePass.NUMBER_OF_PASSES; ++i) {
            this._statisticsLastPerPass[i] = new Cesium3DTilesetStatistics();
        }

        this._requestedTilesInFlight = [];

        this._maxPriority = { depth: -Number.MAX_VALUE, distance: -Number.MAX_VALUE };
        this._minPriority = { depth: Number.MAX_VALUE, distance: Number.MAX_VALUE };
        this._heatmap = new Cesium3DTilesetHeatmap(options.debugHeatmapTileVariableName);
        this.cullRequestsWhileMoving = defaultValue(options.cullRequestsWhileMoving, true);
        this.cullRequestsWhileMovingMultiplier = defaultValue(options.cullRequestsWhileMovingMultiplier, 60);

        this._tilesLoaded = false;
        this._initialTilesLoaded = false;

        this._tileDebugLabels = undefined;

        this._readyPromise = when.defer();

        this._classificationType = options.classificationType;

        this._ellipsoid = defaultValue(options.ellipsoid, Ellipsoid.WGS84);

        this._initialClippingPlanesOriginMatrix = Matrix4.IDENTITY; // Computed from the tileset JSON.
        this._clippingPlanesOriginMatrix = undefined; // Combines the above with any run-time transforms.
        this._clippingPlanesOriginMatrixDirty = true;

        /**
         * Optimization option. Whether the tileset should refine based on a dynamic screen space error. Tiles that are further
         * away will be rendered with lower detail than closer tiles. This improves performance by rendering fewer
         * tiles and making less requests, but may result in a slight drop in visual quality for tiles in the distance.
         * The algorithm is biased towards "street views" where the camera is close to the ground plane of the tileset and looking
         * at the horizon. In addition results are more accurate for tightly fitting bounding volumes like box and region.
         *
         * @type {Boolean}
         * @default false
         */
        this.dynamicScreenSpaceError = defaultValue(options.dynamicScreenSpaceError, false);

        /**
         * Optimization option. Prioritize loading tiles in the center of the screen by temporarily raising the
         * screen space error for tiles around the edge of the screen. Screen space error returns to normal once all
         * the tiles in the center of the screen as determined by the {@link Cesium3DTileset#foveatedConeSize} are loaded.
         *
         * @type {Boolean}
         * @default true
         */
        this.foveatedScreenSpaceError = defaultValue(options.foveatedScreenSpaceError, true);
        this._foveatedConeSize = defaultValue(options.foveatedConeSize, 0.3);
        this._foveatedMinimumScreenSpaceErrorRelaxation = defaultValue(options.foveatedMinimumScreenSpaceErrorRelaxation, 0);

        /**
         * Gets a function that will update the foveated screen space error for a tile.
         *
         * @type {Cesium3DTileset~foveatedInterpolationCallback} A callback to control how much to raise the screen space error for tiles outside the foveated cone, interpolating between {@link Cesium3DTileset#foveatedMinimumScreenSpaceErrorRelaxation} and {@link Cesium3DTileset#maximumScreenSpaceError}.
         */
        this.foveatedInterpolationCallback = defaultValue(options.foveatedInterpolationCallback, CesiumMath.lerp);

        /**
         * A scalar that determines the density used to adjust the dynamic screen space error, similar to {@link Fog}. Increasing this
         * value has the effect of increasing the maximum screen space error for all tiles, but in a non-linear fashion.
         * The error starts at 0.0 and increases exponentially until a midpoint is reached, and then approaches 1.0 asymptotically.
         * This has the effect of keeping high detail in the closer tiles and lower detail in the further tiles, with all tiles
         * beyond a certain distance all roughly having an error of 1.0.
         * <p>
         * The dynamic error is in the range [0.0, 1.0) and is multiplied by <code>dynamicScreenSpaceErrorFactor</code> to produce the
         * final dynamic error. This dynamic error is then subtracted from the tile's actual screen space error.
         * </p>
         * <p>
         * Increasing <code>dynamicScreenSpaceErrorDensity</code> has the effect of moving the error midpoint closer to the camera.
         * It is analogous to moving fog closer to the camera.
         * </p>
         *
         * @type {Number}
         * @default 0.00278
         */
        this.dynamicScreenSpaceErrorDensity = 0.00278;

        /**
         * A factor used to increase the screen space error of tiles for dynamic screen space error. As this value increases less tiles
         * are requested for rendering and tiles in the distance will have lower detail. If set to zero, the feature will be disabled.
         *
         * @type {Number}
         * @default 4.0
         */
        this.dynamicScreenSpaceErrorFactor = 4.0;

        /**
         * A ratio of the tileset's height at which the density starts to falloff. If the camera is below this height the
         * full computed density is applied, otherwise the density falls off. This has the effect of higher density at
         * street level views.
         * <p>
         * Valid values are between 0.0 and 1.0.
         * </p>
         *
         * @type {Number}
         * @default 0.25
         */
        this.dynamicScreenSpaceErrorHeightFalloff = 0.25;

        this._dynamicScreenSpaceErrorComputedDensity = 0.0; // Updated based on the camera position and direction

        /**
         * Determines whether the tileset casts or receives shadows from each light source.
         * <p>
         * Enabling shadows has a performance impact. A tileset that casts shadows must be rendered twice, once from the camera and again from the light's point of view.
         * </p>
         * <p>
         * Shadows are rendered only when {@link Viewer#shadows} is <code>true</code>.
         * </p>
         *
         * @type {ShadowMode}
         * @default ShadowMode.ENABLED
         */
        this.shadows = defaultValue(options.shadows, ShadowMode.ENABLED);

        /**
         * Determines if the tileset will be shown.
         *
         * @type {Boolean}
         * @default true
         */
        this.show = defaultValue(options.show, true);

        /**
         * Defines how per-feature colors set from the Cesium API or declarative styling blend with the source colors from
         * the original feature, e.g. glTF material or per-point color in the tile.
         *
         * @type {Cesium3DTileColorBlendMode}
         * @default Cesium3DTileColorBlendMode.HIGHLIGHT
         */
        this.colorBlendMode = Cesium3DTileColorBlendMode.HIGHLIGHT;

        /**
         * Defines the value used to linearly interpolate between the source color and feature color when the {@link Cesium3DTileset#colorBlendMode} is <code>MIX</code>.
         * A value of 0.0 results in the source color while a value of 1.0 results in the feature color, with any value in-between
         * resulting in a mix of the source color and feature color.
         *
         * @type {Number}
         * @default 0.5
         */
        this.colorBlendAmount = 0.5;

        /**
         * Options for controlling point size based on geometric error and eye dome lighting.
         * @type {PointCloudShading}
         */
        this.pointCloudShading = new PointCloudShading(options.pointCloudShading);

        this._pointCloudEyeDomeLighting = new PointCloudEyeDomeLighting();

        /**
         * The event fired to indicate progress of loading new tiles.  This event is fired when a new tile
         * is requested, when a requested tile is finished downloading, and when a downloaded tile has been
         * processed and is ready to render.
         * <p>
         * The number of pending tile requests, <code>numberOfPendingRequests</code>, and number of tiles
         * processing, <code>numberOfTilesProcessing</code> are passed to the event listener.
         * </p>
         * <p>
         * This event is fired at the end of the frame after the scene is rendered.
         * </p>
         *
         * @type {Event}
         * @default new Event()
         *
         * @example
         * tileset.loadProgress.addEventListener(function(numberOfPendingRequests, numberOfTilesProcessing) {
         *     if ((numberOfPendingRequests === 0) && (numberOfTilesProcessing === 0)) {
         *         console.log('Stopped loading');
         *         return;
         *     }
         *
         *     console.log('Loading: requests: ' + numberOfPendingRequests + ', processing: ' + numberOfTilesProcessing);
         * });
         */
        this.loadProgress = new Event();

        /**
         * The event fired to indicate that all tiles that meet the screen space error this frame are loaded. The tileset
         * is completely loaded for this view.
         * <p>
         * This event is fired at the end of the frame after the scene is rendered.
         * </p>
         *
         * @type {Event}
         * @default new Event()
         *
         * @example
         * tileset.allTilesLoaded.addEventListener(function() {
         *     console.log('All tiles are loaded');
         * });
         *
         * @see Cesium3DTileset#tilesLoaded
         */
        this.allTilesLoaded = new Event();

        /**
         * The event fired to indicate that all tiles that meet the screen space error this frame are loaded. This event
         * is fired once when all tiles in the initial view are loaded.
         * <p>
         * This event is fired at the end of the frame after the scene is rendered.
         * </p>
         *
         * @type {Event}
         * @default new Event()
         *
         * @example
         * tileset.initialTilesLoaded.addEventListener(function() {
         *     console.log('Initial tiles are loaded');
         * });
         *
         * @see Cesium3DTileset#allTilesLoaded
         */
        this.initialTilesLoaded = new Event();

        /**
         * The event fired to indicate that a tile's content was loaded.
         * <p>
         * The loaded {@link Cesium3DTile} is passed to the event listener.
         * </p>
         * <p>
         * This event is fired during the tileset traversal while the frame is being rendered
         * so that updates to the tile take effect in the same frame.  Do not create or modify
         * Cesium entities or primitives during the event listener.
         * </p>
         *
         * @type {Event}
         * @default new Event()
         *
         * @example
         * tileset.tileLoad.addEventListener(function(tile) {
         *     console.log('A tile was loaded.');
         * });
         */
        this.tileLoad = new Event();

        /**
         * The event fired to indicate that a tile's content was unloaded.
         * <p>
         * The unloaded {@link Cesium3DTile} is passed to the event listener.
         * </p>
         * <p>
         * This event is fired immediately before the tile's content is unloaded while the frame is being
         * rendered so that the event listener has access to the tile's content.  Do not create
         * or modify Cesium entities or primitives during the event listener.
         * </p>
         *
         * @type {Event}
         * @default new Event()
         *
         * @example
         * tileset.tileUnload.addEventListener(function(tile) {
         *     console.log('A tile was unloaded from the cache.');
         * });
         *
         * @see Cesium3DTileset#maximumMemoryUsage
         * @see Cesium3DTileset#trimLoadedTiles
         */
        this.tileUnload = new Event();

        /**
         * The event fired to indicate that a tile's content failed to load.
         * <p>
         * If there are no event listeners, error messages will be logged to the console.
         * </p>
         * <p>
         * The error object passed to the listener contains two properties:
         * <ul>
         * <li><code>url</code>: the url of the failed tile.</li>
         * <li><code>message</code>: the error message.</li>
         * </ul>
         *
         * @type {Event}
         * @default new Event()
         *
         * @example
         * tileset.tileFailed.addEventListener(function(error) {
         *     console.log('An error occurred loading tile: ' + error.url);
         *     console.log('Error: ' + error.message);
         * });
         */
        this.tileFailed = new Event();

        /**
         * This event fires once for each visible tile in a frame.  This can be used to manually
         * style a tileset.
         * <p>
         * The visible {@link Cesium3DTile} is passed to the event listener.
         * </p>
         * <p>
         * This event is fired during the tileset traversal while the frame is being rendered
         * so that updates to the tile take effect in the same frame.  Do not create or modify
         * Cesium entities or primitives during the event listener.
         * </p>
         *
         * @type {Event}
         * @default new Event()
         *
         * @example
         * tileset.tileVisible.addEventListener(function(tile) {
         *     if (tile.content instanceof Cesium.Batched3DModel3DTileContent) {
         *         console.log('A Batched 3D Model tile is visible.');
         *     }
         * });
         *
         * @example
         * // Apply a red style and then manually set random colors for every other feature when the tile becomes visible.
         * tileset.style = new Cesium.Cesium3DTileStyle({
         *     color : 'color("red")'
         * });
         * tileset.tileVisible.addEventListener(function(tile) {
         *     var content = tile.content;
         *     var featuresLength = content.featuresLength;
         *     for (var i = 0; i < featuresLength; i+=2) {
         *         content.getFeature(i).color = Cesium.Color.fromRandom();
         *     }
         * });
         */
        this.tileVisible = new Event();

        /**
         * Optimization option. Determines if level of detail skipping should be applied during the traversal.
         * <p>
         * The common strategy for replacement-refinement traversal is to store all levels of the tree in memory and require
         * all children to be loaded before the parent can refine. With this optimization levels of the tree can be skipped
         * entirely and children can be rendered alongside their parents. The tileset requires significantly less memory when
         * using this optimization.
         * </p>
         *
         * @type {Boolean}
         * @default true
         */
        this.skipLevelOfDetail = defaultValue(options.skipLevelOfDetail, true);
        this._skipLevelOfDetail = this.skipLevelOfDetail;
        this._disableSkipLevelOfDetail = false;

        /**
         * The screen space error that must be reached before skipping levels of detail.
         * <p>
         * Only used when {@link Cesium3DTileset#skipLevelOfDetail} is <code>true</code>.
         * </p>
         *
         * @type {Number}
         * @default 1024
         */
        this.baseScreenSpaceError = defaultValue(options.baseScreenSpaceError, 1024);

        /**
         * Multiplier defining the minimum screen space error to skip.
         * For example, if a tile has screen space error of 100, no tiles will be loaded unless they
         * are leaves or have a screen space error <code><= 100 / skipScreenSpaceErrorFactor</code>.
         * <p>
         * Only used when {@link Cesium3DTileset#skipLevelOfDetail} is <code>true</code>.
         * </p>
         *
         * @type {Number}
         * @default 16
         */
        this.skipScreenSpaceErrorFactor = defaultValue(options.skipScreenSpaceErrorFactor, 16);

        /**
         * Constant defining the minimum number of levels to skip when loading tiles. When it is 0, no levels are skipped.
         * For example, if a tile is level 1, no tiles will be loaded unless they are at level greater than 2.
         * <p>
         * Only used when {@link Cesium3DTileset#skipLevelOfDetail} is <code>true</code>.
         * </p>
         *
         * @type {Number}
         * @default 1
         */
        this.skipLevels = defaultValue(options.skipLevels, 1);

        /**
         * When true, only tiles that meet the maximum screen space error will ever be downloaded.
         * Skipping factors are ignored and just the desired tiles are loaded.
         * <p>
         * Only used when {@link Cesium3DTileset#skipLevelOfDetail} is <code>true</code>.
         * </p>
         *
         * @type {Boolean}
         * @default false
         */
        this.immediatelyLoadDesiredLevelOfDetail = defaultValue(options.immediatelyLoadDesiredLevelOfDetail, false);

        /**
         * Determines whether siblings of visible tiles are always downloaded during traversal.
         * This may be useful for ensuring that tiles are already available when the viewer turns left/right.
         * <p>
         * Only used when {@link Cesium3DTileset#skipLevelOfDetail} is <code>true</code>.
         * </p>
         *
         * @type {Boolean}
         * @default false
         */
        this.loadSiblings = defaultValue(options.loadSiblings, false);

        this._clippingPlanes = undefined;
        this.clippingPlanes = options.clippingPlanes;

        this._imageBasedLightingFactor = new Cartesian2(1.0, 1.0);
        Cartesian2.clone(options.imageBasedLightingFactor, this._imageBasedLightingFactor);

        /**
         * The color and intensity of the sunlight used to shade a model.
         * <p>
         * For example, disabling additional light sources by setting <code>model.imageBasedLightingFactor = new Cartesian2(0.0, 0.0)</code> will make the
         * model much darker. Here, increasing the intensity of the light source will make the model brighter.
         * </p>
         *
         * @type {Cartesian3}
         * @default undefined
         */
        this.lightColor = options.lightColor;

        /**
         * The sun's luminance at the zenith in kilo candela per meter squared to use for this model's procedural environment map.
         * This is used when {@link Cesium3DTileset#specularEnvironmentMaps} and {@link Cesium3DTileset#sphericalHarmonicCoefficients} are not defined.
         *
         * @type Number
         *
         * @default 0.5
         *
         */
        this.luminanceAtZenith = defaultValue(options.luminanceAtZenith, 0.5);

        /**
         * The third order spherical harmonic coefficients used for the diffuse color of image-based lighting. When <code>undefined</code>, a diffuse irradiance
         * computed from the atmosphere color is used.
         * <p>
         * There are nine <code>Cartesian3</code> coefficients.
         * The order of the coefficients is: L<sub>00</sub>, L<sub>1-1</sub>, L<sub>10</sub>, L<sub>11</sub>, L<sub>2-2</sub>, L<sub>2-1</sub>, L<sub>20</sub>, L<sub>21</sub>, L<sub>22</sub>
         * </p>
         *
         * These values can be obtained by preprocessing the environment map using the <code>cmgen</code> tool of
         * {@link https://github.com/google/filament/releases | Google's Filament project}. This will also generate a KTX file that can be
         * supplied to {@link Cesium3DTileset#specularEnvironmentMaps}.
         *
         * @type {Cartesian3[]}
         * @demo {@link https://cesiumjs.org/Cesium/Apps/Sandcastle/index.html?src=Image-Based Lighting.html|Sandcastle Image Based Lighting Demo}
         * @see {@link https://graphics.stanford.edu/papers/envmap/envmap.pdf|An Efficient Representation for Irradiance Environment Maps}
         */
        this.sphericalHarmonicCoefficients = options.sphericalHarmonicCoefficients;

        /**
         * A URL to a KTX file that contains a cube map of the specular lighting and the convoluted specular mipmaps.
         *
         * @demo {@link https://cesiumjs.org/Cesium/Apps/Sandcastle/index.html?src=Image-Based Lighting.html|Sandcastle Image Based Lighting Demo}
         * @type {String}
         * @see Cesium3DTileset#sphericalHarmonicCoefficients
         */
        this.specularEnvironmentMaps = options.specularEnvironmentMaps;

        /**
         * This property is for debugging only; it is not optimized for production use.
         * <p>
         * Determines if only the tiles from last frame should be used for rendering.  This
         * effectively "freezes" the tileset to the previous frame so it is possible to zoom
         * out and see what was rendered.
         * </p>
         *
         * @type {Boolean}
         * @default false
         */
        this.debugFreezeFrame = defaultValue(options.debugFreezeFrame, false);

        /**
         * This property is for debugging only; it is not optimized for production use.
         * <p>
         * When true, assigns a random color to each tile.  This is useful for visualizing
         * what features belong to what tiles, especially with additive refinement where features
         * from parent tiles may be interleaved with features from child tiles.
         * </p>
         *
         * @type {Boolean}
         * @default false
         */
        this.debugColorizeTiles = defaultValue(options.debugColorizeTiles, false);

        /**
         * This property is for debugging only; it is not optimized for production use.
         * <p>
         * When true, renders each tile's content as a wireframe.
         * </p>
         *
         * @type {Boolean}
         * @default false
         */
        this.debugWireframe = defaultValue(options.debugWireframe, false);

        /**
         * This property is for debugging only; it is not optimized for production use.
         * <p>
         * When true, renders the bounding volume for each visible tile.  The bounding volume is
         * white if the tile has a content bounding volume or is empty; otherwise, it is red.  Tiles that don't meet the
         * screen space error and are still refining to their descendants are yellow.
         * </p>
         *
         * @type {Boolean}
         * @default false
         */
        this.debugShowBoundingVolume = defaultValue(options.debugShowBoundingVolume, false);

        /**
         * This property is for debugging only; it is not optimized for production use.
         * <p>
         * When true, renders the bounding volume for each visible tile's content. The bounding volume is
         * blue if the tile has a content bounding volume; otherwise it is red.
         * </p>
         *
         * @type {Boolean}
         * @default false
         */
        this.debugShowContentBoundingVolume = defaultValue(options.debugShowContentBoundingVolume, false);

        /**
         * This property is for debugging only; it is not optimized for production use.
         * <p>
         * When true, renders the viewer request volume for each tile.
         * </p>
         *
         * @type {Boolean}
         * @default false
         */
        this.debugShowViewerRequestVolume = defaultValue(options.debugShowViewerRequestVolume, false);

        this._tileDebugLabels = undefined;
        this.debugPickedTileLabelOnly = false;
        this.debugPickedTile = undefined;
        this.debugPickPosition = undefined;

        /**
         * This property is for debugging only; it is not optimized for production use.
         * <p>
         * When true, draws labels to indicate the geometric error of each tile.
         * </p>
         *
         * @type {Boolean}
         * @default false
         */
        this.debugShowGeometricError = defaultValue(options.debugShowGeometricError, false);

        /**
         * This property is for debugging only; it is not optimized for production use.
         * <p>
         * When true, draws labels to indicate the number of commands, points, triangles and features of each tile.
         * </p>
         *
         * @type {Boolean}
         * @default false
         */
        this.debugShowRenderingStatistics = defaultValue(options.debugShowRenderingStatistics, false);

        /**
         * This property is for debugging only; it is not optimized for production use.
         * <p>
         * When true, draws labels to indicate the geometry and texture memory usage of each tile.
         * </p>
         *
         * @type {Boolean}
         * @default false
         */
        this.debugShowMemoryUsage = defaultValue(options.debugShowMemoryUsage, false);

        /**
         * This property is for debugging only; it is not optimized for production use.
         * <p>
         * When true, draws labels to indicate the url of each tile.
         * </p>
         *
         * @type {Boolean}
         * @default false
         */
        this.debugShowUrl = defaultValue(options.debugShowUrl, false);

        var that = this;
        var resource;
        when(options.url)
            .then(function(url) {
                var basePath;
                resource = Resource.createIfNeeded(url);

                // ion resources have a credits property we can use for additional attribution.
                that._credits = resource.credits;

                if (resource.extension === 'json') {
                    basePath = resource.getBaseUri(true);
                } else if (resource.isDataUri) {
                    basePath = '';
                }

                that._url = resource.url;
                that._basePath = basePath;

                return Cesium3DTileset.loadJson(resource);
            })
            .then(function(tilesetJson) {
                that._root = that.loadTileset(resource, tilesetJson);
                var gltfUpAxis = defined(tilesetJson.asset.gltfUpAxis) ? Axis.fromName(tilesetJson.asset.gltfUpAxis) : Axis.Y;
                var asset = tilesetJson.asset;
                that._asset = asset;
                that._properties = tilesetJson.properties;
                that._geometricError = tilesetJson.geometricError;
                that._extensionsUsed = tilesetJson.extensionsUsed;
                that._gltfUpAxis = gltfUpAxis;
                that._extras = tilesetJson.extras;

                var extras = asset.extras;
                if (defined(extras) && defined(extras.cesium) && defined(extras.cesium.credits)) {
                    var extraCredits = extras.cesium.credits;
                    var credits = that._credits;
                    if (!defined(credits)) {
                        credits = [];
                        that._credits = credits;
                    }
                    for (var i = 0; i < extraCredits.length; i++) {
                        var credit = extraCredits[i];
                        credits.push(new Credit(credit.html, credit.showOnScreen));
                    }
                }

                // Save the original, untransformed bounding volume position so we can apply
                // the tile transform and model matrix at run time
                var boundingVolume = that._root.createBoundingVolume(tilesetJson.root.boundingVolume, Matrix4.IDENTITY);
                var clippingPlanesOrigin = boundingVolume.boundingSphere.center;
                // If this origin is above the surface of the earth
                // we want to apply an ENU orientation as our best guess of orientation.
                // Otherwise, we assume it gets its position/orientation completely from the
                // root tile transform and the tileset's model matrix
                var originCartographic = that._ellipsoid.cartesianToCartographic(clippingPlanesOrigin);
                if (defined(originCartographic) && (originCartographic.height > ApproximateTerrainHeights._defaultMinTerrainHeight)) {
                    that._initialClippingPlanesOriginMatrix = Transforms.eastNorthUpToFixedFrame(clippingPlanesOrigin);
                }
                that._clippingPlanesOriginMatrix = Matrix4.clone(that._initialClippingPlanesOriginMatrix);
                that._readyPromise.resolve(that);
            }).otherwise(function(error) {
                that._readyPromise.reject(error);
            });
    }

    defineProperties(Cesium3DTileset.prototype, {
        /**
         * Gets the tileset's asset object property, which contains metadata about the tileset.
         * <p>
         * See the {@link https://github.com/AnalyticalGraphicsInc/3d-tiles/tree/master/specification#reference-asset|asset schema reference}
         * in the 3D Tiles spec for the full set of properties.
         * </p>
         *
         * @memberof Cesium3DTileset.prototype
         *
         * @type {Object}
         * @readonly
         *
         * @exception {DeveloperError} The tileset is not loaded.  Use Cesium3DTileset.readyPromise or wait for Cesium3DTileset.ready to be true.
         */
        asset : {
            get : function() {
                //>>includeStart('debug', pragmas.debug);
                if (!this.ready) {
                    throw new DeveloperError('The tileset is not loaded.  Use Cesium3DTileset.readyPromise or wait for Cesium3DTileset.ready to be true.');
                }
                //>>includeEnd('debug');

                return this._asset;
            }
        },
        /**
         * The {@link ClippingPlaneCollection} used to selectively disable rendering the tileset.
         *
         * @memberof Cesium3DTileset.prototype
         *
         * @type {ClippingPlaneCollection}
         */
        clippingPlanes : {
            get : function() {
                return this._clippingPlanes;
            },
            set : function(value) {
                ClippingPlaneCollection.setOwner(value, this, '_clippingPlanes');
            }
        },

        /**
         * Gets the tileset's properties dictionary object, which contains metadata about per-feature properties.
         * <p>
         * See the {@link https://github.com/AnalyticalGraphicsInc/3d-tiles/tree/master/specification#reference-properties|properties schema reference}
         * in the 3D Tiles spec for the full set of properties.
         * </p>
         *
         * @memberof Cesium3DTileset.prototype
         *
         * @type {Object}
         * @readonly
         *
         * @exception {DeveloperError} The tileset is not loaded.  Use Cesium3DTileset.readyPromise or wait for Cesium3DTileset.ready to be true.
         *
         * @example
         * console.log('Maximum building height: ' + tileset.properties.height.maximum);
         * console.log('Minimum building height: ' + tileset.properties.height.minimum);
         *
         * @see Cesium3DTileFeature#getProperty
         * @see Cesium3DTileFeature#setProperty
         */
        properties : {
            get : function() {
                //>>includeStart('debug', pragmas.debug);
                if (!this.ready) {
                    throw new DeveloperError('The tileset is not loaded.  Use Cesium3DTileset.readyPromise or wait for Cesium3DTileset.ready to be true.');
                }
                //>>includeEnd('debug');

                return this._properties;
            }
        },

        /**
         * When <code>true</code>, the tileset's root tile is loaded and the tileset is ready to render.
         * This is set to <code>true</code> right before {@link Cesium3DTileset#readyPromise} is resolved.
         *
         * @memberof Cesium3DTileset.prototype
         *
         * @type {Boolean}
         * @readonly
         *
         * @default false
         */
        ready : {
            get : function() {
                return defined(this._root);
            }
        },

        /**
         * Gets the promise that will be resolved when the tileset's root tile is loaded and the tileset is ready to render.
         * <p>
         * This promise is resolved at the end of the frame before the first frame the tileset is rendered in.
         * </p>
         *
         * @memberof Cesium3DTileset.prototype
         *
         * @type {Promise.<Cesium3DTileset>}
         * @readonly
         *
         * @example
         * tileset.readyPromise.then(function(tileset) {
         *     // tile.properties is not defined until readyPromise resolves.
         *     var properties = tileset.properties;
         *     if (Cesium.defined(properties)) {
         *         for (var name in properties) {
         *             console.log(properties[name]);
         *         }
         *     }
         * });
         */
        readyPromise : {
            get : function() {
                return this._readyPromise.promise;
            }
        },

        /**
         * When <code>true</code>, all tiles that meet the screen space error this frame are loaded. The tileset is
         * completely loaded for this view.
         *
         * @memberof Cesium3DTileset.prototype
         *
         * @type {Boolean}
         * @readonly
         *
         * @default false
         *
         * @see Cesium3DTileset#allTilesLoaded
         */
        tilesLoaded : {
            get : function() {
                return this._tilesLoaded;
            }
        },

        /**
         * The url to a tileset JSON file.
         *
         * @memberof Cesium3DTileset.prototype
         *
         * @type {String}
         * @readonly
         */
        url : {
            get : function() {
                return this._url;
            }
        },

        /**
         * The base path that non-absolute paths in tileset JSON file are relative to.
         *
         * @memberof Cesium3DTileset.prototype
         *
         * @type {String}
         * @readonly
         * @deprecated
         */
        basePath : {
            get : function() {
                deprecationWarning('Cesium3DTileset.basePath', 'Cesium3DTileset.basePath has been deprecated. All tiles are relative to the url of the tileset JSON file that contains them. Use the url property instead.');
                return this._basePath;
            }
        },

        /**
         * The style, defined using the
         * {@link https://github.com/AnalyticalGraphicsInc/3d-tiles/tree/master/specification/Styling|3D Tiles Styling language},
         * applied to each feature in the tileset.
         * <p>
         * Assign <code>undefined</code> to remove the style, which will restore the visual
         * appearance of the tileset to its default when no style was applied.
         * </p>
         * <p>
         * The style is applied to a tile before the {@link Cesium3DTileset#tileVisible}
         * event is raised, so code in <code>tileVisible</code> can manually set a feature's
         * properties (e.g. color and show) after the style is applied. When
         * a new style is assigned any manually set properties are overwritten.
         * </p>
         *
         * @memberof Cesium3DTileset.prototype
         *
         * @type {Cesium3DTileStyle}
         *
         * @default undefined
         *
         * @example
         * tileset.style = new Cesium.Cesium3DTileStyle({
         *    color : {
         *        conditions : [
         *            ['${Height} >= 100', 'color("purple", 0.5)'],
         *            ['${Height} >= 50', 'color("red")'],
         *            ['true', 'color("blue")']
         *        ]
         *    },
         *    show : '${Height} > 0',
         *    meta : {
         *        description : '"Building id ${id} has height ${Height}."'
         *    }
         * });
         *
         * @see {@link https://github.com/AnalyticalGraphicsInc/3d-tiles/tree/master/specification/Styling|3D Tiles Styling language}
         */
        style : {
            get : function() {
                return this._styleEngine.style;
            },
            set : function(value) {
                this._styleEngine.style = value;
            }
        },

        /**
         * The maximum screen space error used to drive level of detail refinement.  This value helps determine when a tile
         * refines to its descendants, and therefore plays a major role in balancing performance with visual quality.
         * <p>
         * A tile's screen space error is roughly equivalent to the number of pixels wide that would be drawn if a sphere with a
         * radius equal to the tile's <b>geometric error</b> were rendered at the tile's position. If this value exceeds
         * <code>maximumScreenSpaceError</code> the tile refines to its descendants.
         * </p>
         * <p>
         * Depending on the tileset, <code>maximumScreenSpaceError</code> may need to be tweaked to achieve the right balance.
         * Higher values provide better performance but lower visual quality.
         * </p>
         *
         * @memberof Cesium3DTileset.prototype
         *
         * @type {Number}
         * @default 16
         *
         * @exception {DeveloperError} <code>maximumScreenSpaceError</code> must be greater than or equal to zero.
         */
        maximumScreenSpaceError : {
            get : function() {
                return this._maximumScreenSpaceError;
            },
            set : function(value) {
                //>>includeStart('debug', pragmas.debug);
                Check.typeOf.number.greaterThanOrEquals('maximumScreenSpaceError', value, 0);
                //>>includeEnd('debug');

                this._maximumScreenSpaceError = value;
            }
        },

        /**
         * The maximum amount of GPU memory (in MB) that may be used to cache tiles. This value is estimated from
         * geometry, textures, and batch table textures of loaded tiles. For point clouds, this value also
         * includes per-point metadata.
         * <p>
         * Tiles not in view are unloaded to enforce this.
         * </p>
         * <p>
         * If decreasing this value results in unloading tiles, the tiles are unloaded the next frame.
         * </p>
         * <p>
         * If tiles sized more than <code>maximumMemoryUsage</code> are needed
         * to meet the desired screen space error, determined by {@link Cesium3DTileset#maximumScreenSpaceError},
         * for the current view, then the memory usage of the tiles loaded will exceed
         * <code>maximumMemoryUsage</code>.  For example, if the maximum is 256 MB, but
         * 300 MB of tiles are needed to meet the screen space error, then 300 MB of tiles may be loaded.  When
         * these tiles go out of view, they will be unloaded.
         * </p>
         *
         * @memberof Cesium3DTileset.prototype
         *
         * @type {Number}
         * @default 512
         *
         * @exception {DeveloperError} <code>maximumMemoryUsage</code> must be greater than or equal to zero.
         * @see Cesium3DTileset#totalMemoryUsageInBytes
         */
        maximumMemoryUsage : {
            get : function() {
                return this._maximumMemoryUsage;
            },
            set : function(value) {
                //>>includeStart('debug', pragmas.debug);
                Check.typeOf.number.greaterThanOrEquals('value', value, 0);
                //>>includeEnd('debug');

                this._maximumMemoryUsage = value;
            }
        },

        /**
         * The root tile.
         *
         * @memberOf Cesium3DTileset.prototype
         *
         * @type {Cesium3DTile}
         * @readonly
         *
         * @exception {DeveloperError} The tileset is not loaded.  Use Cesium3DTileset.readyPromise or wait for Cesium3DTileset.ready to be true.
         */
        root : {
            get : function() {
                //>>includeStart('debug', pragmas.debug);
                if (!this.ready) {
                    throw new DeveloperError('The tileset is not loaded.  Use Cesium3DTileset.readyPromise or wait for Cesium3DTileset.ready to be true.');
                }
                //>>includeEnd('debug');

                return this._root;
            }
        },

        /**
         * The tileset's bounding sphere.
         *
         * @memberof Cesium3DTileset.prototype
         *
         * @type {BoundingSphere}
         * @readonly
         *
         * @exception {DeveloperError} The tileset is not loaded.  Use Cesium3DTileset.readyPromise or wait for Cesium3DTileset.ready to be true.
         *
         * @example
         * var tileset = viewer.scene.primitives.add(new Cesium.Cesium3DTileset({
         *     url : 'http://localhost:8002/tilesets/Seattle/tileset.json'
         * }));
         *
         * tileset.readyPromise.then(function(tileset) {
         *     // Set the camera to view the newly added tileset
         *     viewer.camera.viewBoundingSphere(tileset.boundingSphere, new Cesium.HeadingPitchRange(0, -0.5, 0));
         * });
         */
        boundingSphere : {
            get : function() {
                //>>includeStart('debug', pragmas.debug);
                if (!this.ready) {
                    throw new DeveloperError('The tileset is not loaded.  Use Cesium3DTileset.readyPromise or wait for Cesium3DTileset.ready to be true.');
                }
                //>>includeEnd('debug');

                this._root.updateTransform(this._modelMatrix);
                return this._root.boundingSphere;
            }
        },

        /**
         * A 4x4 transformation matrix that transforms the entire tileset.
         *
         * @memberof Cesium3DTileset.prototype
         *
         * @type {Matrix4}
         * @default Matrix4.IDENTITY
         *
         * @example
         * // Adjust a tileset's height from the globe's surface.
         * var heightOffset = 20.0;
         * var boundingSphere = tileset.boundingSphere;
         * var cartographic = Cesium.Cartographic.fromCartesian(boundingSphere.center);
         * var surface = Cesium.Cartesian3.fromRadians(cartographic.longitude, cartographic.latitude, 0.0);
         * var offset = Cesium.Cartesian3.fromRadians(cartographic.longitude, cartographic.latitude, heightOffset);
         * var translation = Cesium.Cartesian3.subtract(offset, surface, new Cesium.Cartesian3());
         * tileset.modelMatrix = Cesium.Matrix4.fromTranslation(translation);
         */
        modelMatrix : {
            get : function() {
                return this._modelMatrix;
            },
            set : function(value) {
                this._modelMatrix = Matrix4.clone(value, this._modelMatrix);
            }
        },

        /**
         * Returns the time, in milliseconds, since the tileset was loaded and first updated.
         *
         * @memberof Cesium3DTileset.prototype
         *
         * @type {Number}
         * @readonly
         */
        timeSinceLoad : {
            get : function() {
                return this._timeSinceLoad;
            }
        },

        /**
         * The total amount of GPU memory in bytes used by the tileset. This value is estimated from
         * geometry, texture, and batch table textures of loaded tiles. For point clouds, this value also
         * includes per-point metadata.
         *
         * @memberof Cesium3DTileset.prototype
         *
         * @type {Number}
         * @readonly
         *
         * @see Cesium3DTileset#maximumMemoryUsage
         */
        totalMemoryUsageInBytes : {
            get : function() {
                var statistics = this._statistics;
                return statistics.texturesByteLength + statistics.geometryByteLength + statistics.batchTableByteLength;
            }
        },

        /**
         * @private
         */
        clippingPlanesOriginMatrix : {
            get : function() {
                if (!defined(this._clippingPlanesOriginMatrix)) {
                    return Matrix4.IDENTITY;
                }

                if (this._clippingPlanesOriginMatrixDirty) {
                    Matrix4.multiply(this.root.computedTransform, this._initialClippingPlanesOriginMatrix, this._clippingPlanesOriginMatrix);
                    this._clippingPlanesOriginMatrixDirty = false;
                }

                return this._clippingPlanesOriginMatrix;
            }
        },

        /**
         * @private
         */
        styleEngine : {
            get : function() {
                return this._styleEngine;
            }
        },

        /**
         * @private
         */
        statistics : {
            get : function() {
                return this._statistics;
            }
        },

        /**
         * Determines whether terrain, 3D Tiles or both will be classified by this tileset.
         * <p>
         * This option is only applied to tilesets containing batched 3D models, geometry data, or vector data. Even when undefined, vector data and geometry data
         * must render as classifications and will default to rendering on both terrain and other 3D Tiles tilesets.
         * </p>
         * <p>
         * When enabled for batched 3D model tilesets, there are a few requirements/limitations on the glTF:
         * <ul>
         *     <li>POSITION and _BATCHID semantics are required.</li>
         *     <li>All indices with the same batch id must occupy contiguous sections of the index buffer.</li>
         *     <li>All shaders and techniques are ignored. The generated shader simply multiplies the position by the model-view-projection matrix.</li>
         *     <li>The only supported extensions are CESIUM_RTC and WEB3D_quantized_attributes.</li>
         *     <li>Only one node is supported.</li>
         *     <li>Only one mesh per node is supported.</li>
         *     <li>Only one primitive per mesh is supported.</li>
         * </ul>
         * </p>
         *
         * @memberof Cesium3DTileset.prototype
         *
         * @type {ClassificationType}
         * @default undefined
         *
         * @experimental This feature is using part of the 3D Tiles spec that is not final and is subject to change without Cesium's standard deprecation policy.
         * @readonly
         */
        classificationType : {
            get : function() {
                return this._classificationType;
            }
        },

        /**
         * Gets an ellipsoid describing the shape of the globe.
         *
         * @memberof Cesium3DTileset.prototype
         *
         * @type {Ellipsoid}
         * @readonly
         */
        ellipsoid : {
            get : function() {
                return this._ellipsoid;
            }
        },

        /**
         * Optimization option. Used when {@link Cesium3DTileset#foveatedScreenSpaceError} is true to control the cone size that determines which tiles are deferred.
         * Tiles that are inside this cone are loaded immediately. Tiles outside the cone are potentially deferred based on how far outside the cone they are and {@link Cesium3DTileset#foveatedInterpolationCallback} and {@link Cesium3DTileset#foveatedMinimumScreenSpaceErrorRelaxation}.
         * Setting this to 0 means the cone will be the line formed by the camera position and its view direction. Setting it 1 means the cone encompasses the entire field of view of the camera, essentially disabling the effect.
         *
         * @memberof Cesium3DTileset.prototype
         *
         * @type {Number}
         * @default 0.3
         */
        foveatedConeSize : {
            get : function() {
                return this._foveatedConeSize;
            },
            set : function(value) {
                //>>includeStart('debug', pragmas.debug);
                Check.typeOf.number.greaterThanOrEquals('foveatedConeSize', value, 0.0);
                Check.typeOf.number.lessThanOrEquals('foveatedConeSize', value, 1.0);
                //>>includeEnd('debug');

                this._foveatedConeSize = value;
            }
        },

        /**
         * Optimization option. Used when {@link Cesium3DTileset#foveatedScreenSpaceError} is true to control the starting screen space error relaxation for tiles outside the foveated cone.
         * The screen space error will be raised starting with this value up to {@link Cesium3DTileset#maximumScreenSpaceError} based on the provided {@link Cesium3DTileset#foveatedInterpolationCallback}.
         *
         * @memberof Cesium3DTileset.prototype
         *
         * @type {Number}
         * @default 0
         */
        foveatedMinimumScreenSpaceErrorRelaxation : {
            get : function() {
                return this._foveatedMinimumScreenSpaceErrorRelaxation;
            },
            set : function(value) {
                //>>includeStart('debug', pragmas.debug);
                Check.typeOf.number.greaterThanOrEquals('foveatedMinimumScreenSpaceErrorRelaxation', value, 0);
                Check.typeOf.number.lessThanOrEquals('foveatedMinimumScreenSpaceErrorRelaxation', value, this.maximumScreenSpaceError);
                //>>includeEnd('debug');

                this._foveatedMinimumScreenSpaceErrorRelaxation = value;
            }
        },

        /**
         * Returns the <code>extras</code> property at the top-level of the tileset JSON, which contains application specific metadata.
         * Returns <code>undefined</code> if <code>extras</code> does not exist.
         *
         * @memberof Cesium3DTileset.prototype
         *
         * @exception {DeveloperError} The tileset is not loaded.  Use Cesium3DTileset.readyPromise or wait for Cesium3DTileset.ready to be true.
         *
         * @type {*}
         * @readonly
         *
         * @see {@link https://github.com/AnalyticalGraphicsInc/3d-tiles/tree/master/specification#specifying-extensions-and-application-specific-extras|Extras in the 3D Tiles specification.}
         */
        extras : {
            get : function() {
                //>>includeStart('debug', pragmas.debug);
                if (!this.ready) {
                    throw new DeveloperError('The tileset is not loaded.  Use Cesium3DTileset.readyPromise or wait for Cesium3DTileset.ready to be true.');
                }
                //>>includeEnd('debug');

                return this._extras;
            }
        },

        /**
         * Cesium adds lighting from the earth, sky, atmosphere, and star skybox. This cartesian is used to scale the final
         * diffuse and specular lighting contribution from those sources to the final color. A value of 0.0 will disable those light sources.
         *
         * @type {Cartesian2}
         * @default Cartesian2(1.0, 1.0)
         */
        imageBasedLightingFactor : {
            get : function() {
                return this._imageBasedLightingFactor;
            },
            set : function(value) {
                //>>includeStart('debug', pragmas.debug);
                Check.typeOf.object('imageBasedLightingFactor', value);
                Check.typeOf.number.greaterThanOrEquals('imageBasedLightingFactor.x', value.x, 0.0);
                Check.typeOf.number.lessThanOrEquals('imageBasedLightingFactor.x', value.x, 1.0);
                Check.typeOf.number.greaterThanOrEquals('imageBasedLightingFactor.y', value.y, 0.0);
                Check.typeOf.number.lessThanOrEquals('imageBasedLightingFactor.y', value.y, 1.0);
                //>>includeEnd('debug');
                Cartesian2.clone(value, this._imageBasedLightingFactor);
            }
        }
    });

    /**
     * Provides a hook to override the method used to request the tileset json
     * useful when fetching tilesets from remote servers
     * @param {Resource|String} tilesetUrl The url of the json file to be fetched
     * @returns {Promise.<Object>} A promise that resolves with the fetched json data
     */
    Cesium3DTileset.loadJson = function(tilesetUrl) {
        var resource = Resource.createIfNeeded(tilesetUrl);
        return resource.fetchJson();
    };

    /**
     * Marks the tileset's {@link Cesium3DTileset#style} as dirty, which forces all
     * features to re-evaluate the style in the next frame each is visible.
     */
    Cesium3DTileset.prototype.makeStyleDirty = function() {
        this._styleEngine.makeDirty();
    };

    /**
     * Loads the main tileset JSON file or a tileset JSON file referenced from a tile.
     *
     * @private
     */
    Cesium3DTileset.prototype.loadTileset = function(resource, tilesetJson, parentTile) {
        var asset = tilesetJson.asset;
        if (!defined(asset)) {
            throw new RuntimeError('Tileset must have an asset property.');
        }
        if (asset.version !== '0.0' && asset.version !== '1.0') {
            throw new RuntimeError('The tileset must be 3D Tiles version 0.0 or 1.0.');
        }

        var statistics = this._statistics;

        var tilesetVersion = asset.tilesetVersion;
        if (defined(tilesetVersion)) {
            // Append the tileset version to the resource
            this._basePath += '?v=' + tilesetVersion;
            resource.setQueryParameters({ v: tilesetVersion });
        } else {
            delete resource.queryParameters.v;
        }

        // A tileset JSON file referenced from a tile may exist in a different directory than the root tileset.
        // Get the basePath relative to the external tileset.
        var rootTile = new Cesium3DTile(this, resource, tilesetJson.root, parentTile);

        // If there is a parentTile, add the root of the currently loading tileset
        // to parentTile's children, and update its _depth.
        if (defined(parentTile)) {
            parentTile.children.push(rootTile);
            rootTile._depth = parentTile._depth + 1;
        }

        var stack = [];
        stack.push(rootTile);

        while (stack.length > 0) {
            var tile = stack.pop();
            ++statistics.numberOfTilesTotal;
            this._allTilesAdditive = this._allTilesAdditive && (tile.refine === Cesium3DTileRefine.ADD);
            var children = tile._header.children;
            if (defined(children)) {
                var length = children.length;
                for (var i = 0; i < length; ++i) {
                    var childHeader = children[i];
                    var childTile = new Cesium3DTile(this, resource, childHeader, tile);
                    tile.children.push(childTile);
                    childTile._depth = tile._depth + 1;
                    stack.push(childTile);
                }
            }

            if (this._cullWithChildrenBounds) {
                Cesium3DTileOptimizations.checkChildrenWithinParent(tile);
            }
        }

        return rootTile;
    };

    var scratchPositionNormal = new Cartesian3();
    var scratchCartographic = new Cartographic();
    var scratchMatrix = new Matrix4();
    var scratchCenter = new Cartesian3();
    var scratchPosition = new Cartesian3();
    var scratchDirection = new Cartesian3();

    function updateDynamicScreenSpaceError(tileset, frameState) {
        var up;
        var direction;
        var height;
        var minimumHeight;
        var maximumHeight;

        var camera = frameState.camera;
        var root = tileset._root;
        var tileBoundingVolume = root.contentBoundingVolume;

        if (tileBoundingVolume instanceof TileBoundingRegion) {
            up = Cartesian3.normalize(camera.positionWC, scratchPositionNormal);
            direction = camera.directionWC;
            height = camera.positionCartographic.height;
            minimumHeight = tileBoundingVolume.minimumHeight;
            maximumHeight = tileBoundingVolume.maximumHeight;
        } else {
            // Transform camera position and direction into the local coordinate system of the tileset
            var transformLocal = Matrix4.inverseTransformation(root.computedTransform, scratchMatrix);
            var ellipsoid = frameState.mapProjection.ellipsoid;
            var boundingVolume = tileBoundingVolume.boundingVolume;
            var centerLocal = Matrix4.multiplyByPoint(transformLocal, boundingVolume.center, scratchCenter);
            if (Cartesian3.magnitude(centerLocal) > ellipsoid.minimumRadius) {
                // The tileset is defined in WGS84. Approximate the minimum and maximum height.
                var centerCartographic = Cartographic.fromCartesian(centerLocal, ellipsoid, scratchCartographic);
                up = Cartesian3.normalize(camera.positionWC, scratchPositionNormal);
                direction = camera.directionWC;
                height = camera.positionCartographic.height;
                minimumHeight = 0.0;
                maximumHeight = centerCartographic.height * 2.0;
            } else {
                // The tileset is defined in local coordinates (z-up)
                var positionLocal = Matrix4.multiplyByPoint(transformLocal, camera.positionWC, scratchPosition);
                up = Cartesian3.UNIT_Z;
                direction = Matrix4.multiplyByPointAsVector(transformLocal, camera.directionWC, scratchDirection);
                direction = Cartesian3.normalize(direction, direction);
                height = positionLocal.z;
                if (tileBoundingVolume instanceof TileOrientedBoundingBox) {
                    // Assuming z-up, the last component stores the half-height of the box
                    var boxHeight = root._header.boundingVolume.box[11];
                    minimumHeight = centerLocal.z - boxHeight;
                    maximumHeight = centerLocal.z + boxHeight;
                } else if (tileBoundingVolume instanceof TileBoundingSphere) {
                    var radius = boundingVolume.radius;
                    minimumHeight = centerLocal.z - radius;
                    maximumHeight = centerLocal.z + radius;
                }
            }
        }

        // The range where the density starts to lessen. Start at the quarter height of the tileset.
        var heightFalloff = tileset.dynamicScreenSpaceErrorHeightFalloff;
        var heightClose = minimumHeight + (maximumHeight - minimumHeight) * heightFalloff;
        var heightFar = maximumHeight;

        var t = CesiumMath.clamp((height - heightClose) / (heightFar - heightClose), 0.0, 1.0);

        // Increase density as the camera tilts towards the horizon
        var dot = Math.abs(Cartesian3.dot(direction, up));
        var horizonFactor = 1.0 - dot;

        // Weaken the horizon factor as the camera height increases, implying the camera is further away from the tileset.
        // The goal is to increase density for the "street view", not when viewing the tileset from a distance.
        horizonFactor = horizonFactor * (1.0 - t);

        var density = tileset.dynamicScreenSpaceErrorDensity;
        density *= horizonFactor;

        tileset._dynamicScreenSpaceErrorComputedDensity = density;
    }

    ///////////////////////////////////////////////////////////////////////////

    function requestContent(tileset, tile) {
        if (tile.hasEmptyContent) {
            return;
        }

        var statistics = tileset._statistics;
        var expired = tile.contentExpired;
        var requested = tile.requestContent();

        if (!requested) {
            ++statistics.numberOfAttemptedRequests;
            return;
        }

        if (expired) {
            if (tile.hasTilesetContent) {
                destroySubtree(tileset, tile);
            } else {
                statistics.decrementLoadCounts(tile.content);
                --statistics.numberOfTilesWithContentReady;
            }
        }

        ++statistics.numberOfPendingRequests;
        tileset._requestedTilesInFlight.push(tile);

        tile.contentReadyToProcessPromise.then(addToProcessingQueue(tileset, tile));
        tile.contentReadyPromise.then(handleTileSuccess(tileset, tile)).otherwise(handleTileFailure(tileset, tile));
    }

    function sortRequestByPriority(a, b) {
        return a._priority - b._priority;
    }

    function cancelOutOfViewRequestedTiles(tileset, frameState) {
        var requestedTilesInFlight = tileset._requestedTilesInFlight;
        var removeCount = 0;
        var length = requestedTilesInFlight.length;
        for (var i = 0; i < length; ++i) {
            var tile = requestedTilesInFlight[i];

            // NOTE: This is framerate dependant so make sure the threshold check is small
            var outOfView = (frameState.frameNumber - tile._touchedFrame) >= 1;
            if (tile._contentState !== Cesium3DTileContentState.LOADING) {
                // No longer fetching from host, don't need to track it anymore. Gets marked as LOADING in Cesium3DTile::requestContent().
                ++removeCount;
                continue;
            } else if (outOfView) {
                // RequestScheduler will take care of cancelling it
                tile._request.cancel();
                ++removeCount;
                continue;
            }

            if (removeCount > 0) {
                requestedTilesInFlight[i - removeCount] = tile;
            }
        }

        requestedTilesInFlight.length -= removeCount;
    }

    function requestTiles(tileset, isAsync) {
        // Sort requests by priority before making any requests.
        // This makes it less likely that requests will be cancelled after being issued.
        var requestedTiles = tileset._requestedTiles;
        var length = requestedTiles.length;
        var i;
        if (!isAsync) { // Prevent async picks from having their priorities overwritten
            for (i = 0; i < length; ++i) {
                requestedTiles[i].updatePriority();
            }
        }
        requestedTiles.sort(sortRequestByPriority);
        for (i = 0; i < length; ++i) {
            requestContent(tileset, requestedTiles[i]);
        }
    }

    function addToProcessingQueue(tileset, tile) {
        return function() {
            tileset._processingQueue.push(tile);

            --tileset._statistics.numberOfPendingRequests;
            ++tileset._statistics.numberOfTilesProcessing;
        };
    }

    function handleTileFailure(tileset, tile) {
        return function(error) {
            if (tileset._processingQueue.indexOf(tile) >= 0) {
                // Failed during processing
                --tileset._statistics.numberOfTilesProcessing;
            } else {
                // Failed when making request
                --tileset._statistics.numberOfPendingRequests;
            }

            var url = tile._contentResource.url;
            var message = defined(error.message) ? error.message : error.toString();
            if (tileset.tileFailed.numberOfListeners > 0) {
                tileset.tileFailed.raiseEvent({
                    url : url,
                    message : message
                });
            } else {
                console.log('A 3D tile failed to load: ' + url);
                console.log('Error: ' + message);
            }
        };
    }

    function handleTileSuccess(tileset, tile) {
        return function() {
            --tileset._statistics.numberOfTilesProcessing;

            if (!tile.hasTilesetContent) {
                // RESEARCH_IDEA: ability to unload tiles (without content) for an
                // external tileset when all the tiles are unloaded.
                tileset._statistics.incrementLoadCounts(tile.content);
                ++tileset._statistics.numberOfTilesWithContentReady;
                ++tileset._statistics.numberOfLoadedTilesTotal;

                // Add to the tile cache. Previously expired tiles are already in the cache and won't get re-added.
                tileset._cache.add(tile);
            }

            tileset.tileLoad.raiseEvent(tile);
        };
    }

    function filterProcessingQueue(tileset) {
        var tiles = tileset._processingQueue;
        var length = tiles.length;

        var removeCount = 0;
        for (var i = 0; i < length; ++i) {
            var tile = tiles[i];
            if (tile._contentState !== Cesium3DTileContentState.PROCESSING) {
                ++removeCount;
                continue;
            }
            if (removeCount > 0) {
                tiles[i - removeCount] = tile;
            }
        }
        tiles.length -= removeCount;
    }

    function processTiles(tileset, frameState) {
        filterProcessingQueue(tileset);
        var tiles = tileset._processingQueue;
        var length = tiles.length;
        // Process tiles in the PROCESSING state so they will eventually move to the READY state.
        for (var i = 0; i < length; ++i) {
            tiles[i].process(tileset, frameState);
        }
    }

    ///////////////////////////////////////////////////////////////////////////

    var scratchCartesian = new Cartesian3();

    var stringOptions = {
        maximumFractionDigits : 3
    };

    function formatMemoryString(memorySizeInBytes) {
        var memoryInMegabytes = memorySizeInBytes / 1048576;
        if (memoryInMegabytes < 1.0) {
            return memoryInMegabytes.toLocaleString(undefined, stringOptions);
        }
        return Math.round(memoryInMegabytes).toLocaleString();
    }

    function computeTileLabelPosition(tile) {
        var boundingVolume = tile.boundingVolume.boundingVolume;
        var halfAxes = boundingVolume.halfAxes;
        var radius = boundingVolume.radius;

        var position = Cartesian3.clone(boundingVolume.center, scratchCartesian);
        if (defined(halfAxes)) {
            position.x += 0.75 * (halfAxes[0] + halfAxes[3] + halfAxes[6]);
            position.y += 0.75 * (halfAxes[1] + halfAxes[4] + halfAxes[7]);
            position.z += 0.75 * (halfAxes[2] + halfAxes[5] + halfAxes[8]);
        } else if (defined(radius)) {
            var normal = Cartesian3.normalize(boundingVolume.center, scratchCartesian);
            normal = Cartesian3.multiplyByScalar(normal, 0.75 * radius, scratchCartesian);
            position = Cartesian3.add(normal, boundingVolume.center, scratchCartesian);
        }
        return position;
    }

    function addTileDebugLabel(tile, tileset, position) {
        var labelString = '';
        var attributes = 0;

        if (tileset.debugShowGeometricError) {
            labelString += '\nGeometric error: ' + tile.geometricError;
            attributes++;
        }

        if (tileset.debugShowRenderingStatistics) {
            labelString += '\nCommands: ' + tile.commandsLength;
            attributes++;

            // Don't display number of points or triangles if 0.
            var numberOfPoints = tile.content.pointsLength;
            if (numberOfPoints > 0) {
                labelString += '\nPoints: ' + tile.content.pointsLength;
                attributes++;
            }

            var numberOfTriangles = tile.content.trianglesLength;
            if (numberOfTriangles > 0) {
                labelString += '\nTriangles: ' + tile.content.trianglesLength;
                attributes++;
            }

            labelString += '\nFeatures: ' + tile.content.featuresLength;
            attributes ++;
        }

        if (tileset.debugShowMemoryUsage) {
            labelString += '\nTexture Memory: ' + formatMemoryString(tile.content.texturesByteLength);
            labelString += '\nGeometry Memory: ' + formatMemoryString(tile.content.geometryByteLength);
            attributes += 2;
        }

        if (tileset.debugShowUrl) {
            labelString += '\nUrl: ' + tile._header.content.uri;
            attributes++;
        }

        var newLabel = {
            text : labelString.substring(1),
            position : position,
            font : (19-attributes) + 'px sans-serif',
            showBackground : true,
            disableDepthTestDistance : Number.POSITIVE_INFINITY
        };

        return tileset._tileDebugLabels.add(newLabel);
    }

    function updateTileDebugLabels(tileset, frameState) {
        var i;
        var tile;
        var selectedTiles = tileset._selectedTiles;
        var selectedLength = selectedTiles.length;
        var emptyTiles = tileset._emptyTiles;
        var emptyLength = emptyTiles.length;
        tileset._tileDebugLabels.removeAll();

        if (tileset.debugPickedTileLabelOnly) {
            if (defined(tileset.debugPickedTile)) {
                var position = (defined(tileset.debugPickPosition)) ? tileset.debugPickPosition : computeTileLabelPosition(tileset.debugPickedTile);
                var label = addTileDebugLabel(tileset.debugPickedTile, tileset, position);
                label.pixelOffset = new Cartesian2(15, -15); // Offset to avoid picking the label.
            }
        } else {
            for (i = 0; i < selectedLength; ++i) {
                tile = selectedTiles[i];
                addTileDebugLabel(tile, tileset, computeTileLabelPosition(tile));
            }
            for (i = 0; i < emptyLength; ++i) {
                tile = emptyTiles[i];
                if (tile.hasTilesetContent) {
                    addTileDebugLabel(tile, tileset, computeTileLabelPosition(tile));
                }
            }
        }
        tileset._tileDebugLabels.update(frameState);
    }

    function updateTiles(tileset, frameState, isRender) {
        tileset._styleEngine.applyStyle(tileset, frameState);

        var statistics = tileset._statistics;
        var commandList = frameState.commandList;
        var numberOfInitialCommands = commandList.length;
        var selectedTiles = tileset._selectedTiles;
        var selectedLength = selectedTiles.length;
        var emptyTiles = tileset._emptyTiles;
        var emptyLength = emptyTiles.length;
        var tileVisible = tileset.tileVisible;
        var i;
        var tile;

        var bivariateVisibilityTest = tileset._skipLevelOfDetail && tileset._hasMixedContent && frameState.context.stencilBuffer && selectedLength > 0;

        tileset._backfaceCommands.length = 0;

        if (bivariateVisibilityTest) {
            if (!defined(tileset._stencilClearCommand)) {
                tileset._stencilClearCommand = new ClearCommand({
                    stencil : 0,
                    pass : Pass.CESIUM_3D_TILE,
                    renderState : RenderState.fromCache({
                        stencilMask : StencilConstants.SKIP_LOD_MASK
                    })
                });
            }
            commandList.push(tileset._stencilClearCommand);
        }

        var lengthBeforeUpdate = commandList.length;
        for (i = 0; i < selectedLength; ++i) {
            tile = selectedTiles[i];
            // Raise the tileVisible event before update in case the tileVisible event
            // handler makes changes that update needs to apply to WebGL resources
            if (isRender) {
                tileVisible.raiseEvent(tile);
            }
            tile.update(tileset, frameState);
            statistics.incrementSelectionCounts(tile.content);
            ++statistics.selected;
        }
        for (i = 0; i < emptyLength; ++i) {
            tile = emptyTiles[i];
            tile.update(tileset, frameState);
        }

        var addedCommandsLength = commandList.length - lengthBeforeUpdate;

        tileset._backfaceCommands.trim();

        if (bivariateVisibilityTest) {
            /**
             * Consider 'effective leaf' tiles as selected tiles that have no selected descendants. They may have children,
             * but they are currently our effective leaves because they do not have selected descendants. These tiles
             * are those where with tile._finalResolution === true.
             * Let 'unresolved' tiles be those with tile._finalResolution === false.
             *
             * 1. Render just the backfaces of unresolved tiles in order to lay down z
             * 2. Render all frontfaces wherever tile._selectionDepth > stencilBuffer.
             *    Replace stencilBuffer with tile._selectionDepth, when passing the z test.
             *    Because children are always drawn before ancestors {@link Cesium3DTilesetTraversal#traverseAndSelect},
             *    this effectively draws children first and does not draw ancestors if a descendant has already
             *    been drawn at that pixel.
             *    Step 1 prevents child tiles from appearing on top when they are truly behind ancestor content.
             *    If they are behind the backfaces of the ancestor, then they will not be drawn.
             *
             * NOTE: Step 2 sometimes causes visual artifacts when backfacing child content has some faces that
             * partially face the camera and are inside of the ancestor content. Because they are inside, they will
             * not be culled by the depth writes in Step 1, and because they partially face the camera, the stencil tests
             * will draw them on top of the ancestor content.
             *
             * NOTE: Because we always render backfaces of unresolved tiles, if the camera is looking at the backfaces
             * of an object, they will always be drawn while loading, even if backface culling is enabled.
             */

            var backfaceCommands = tileset._backfaceCommands.values;
            var backfaceCommandsLength = backfaceCommands.length;

            commandList.length += backfaceCommandsLength;

            // copy commands to the back of the commandList
            for (i = addedCommandsLength - 1; i >= 0; --i) {
                commandList[lengthBeforeUpdate + backfaceCommandsLength + i] = commandList[lengthBeforeUpdate + i];
            }

            // move backface commands to the front of the commandList
            for (i = 0; i < backfaceCommandsLength; ++i) {
                commandList[lengthBeforeUpdate + i] = backfaceCommands[i];
            }
        }

        // Number of commands added by each update above
        addedCommandsLength = commandList.length - numberOfInitialCommands;
        statistics.numberOfCommands = addedCommandsLength;

        // Only run EDL if simple attenuation is on
        if (isRender &&
            tileset.pointCloudShading.attenuation &&
            tileset.pointCloudShading.eyeDomeLighting &&
            (addedCommandsLength > 0)) {
            tileset._pointCloudEyeDomeLighting.update(frameState, numberOfInitialCommands, tileset.pointCloudShading);
        }

        if (isRender) {
            if (tileset.debugShowGeometricError || tileset.debugShowRenderingStatistics || tileset.debugShowMemoryUsage || tileset.debugShowUrl) {
                if (!defined(tileset._tileDebugLabels)) {
                    tileset._tileDebugLabels = new LabelCollection();
                }
                updateTileDebugLabels(tileset, frameState);
            } else {
                tileset._tileDebugLabels = tileset._tileDebugLabels && tileset._tileDebugLabels.destroy();
            }
        }
    }

    var scratchStack = [];

    function destroySubtree(tileset, tile) {
        var root = tile;
        var stack = scratchStack;
        stack.push(tile);
        while (stack.length > 0) {
            tile = stack.pop();
            var children = tile.children;
            var length = children.length;
            for (var i = 0; i < length; ++i) {
                stack.push(children[i]);
            }
            if (tile !== root) {
                destroyTile(tileset, tile);
                --tileset._statistics.numberOfTilesTotal;
            }
        }
        root.children = [];
    }

    function unloadTile(tileset, tile) {
        tileset.tileUnload.raiseEvent(tile);
        tileset._statistics.decrementLoadCounts(tile.content);
        --tileset._statistics.numberOfTilesWithContentReady;
        tile.unloadContent();
    }

    function destroyTile(tileset, tile) {
        tileset._cache.unloadTile(tileset, tile, unloadTile);
        tile.destroy();
    }

    function unloadTiles(tileset) {
        tileset._cache.unloadTiles(tileset, unloadTile);
    }

    /**
     * Unloads all tiles that weren't selected the previous frame.  This can be used to
     * explicitly manage the tile cache and reduce the total number of tiles loaded below
     * {@link Cesium3DTileset#maximumMemoryUsage}.
     * <p>
     * Tile unloads occur at the next frame to keep all the WebGL delete calls
     * within the render loop.
     * </p>
     */
    Cesium3DTileset.prototype.trimLoadedTiles = function() {
        this._cache.trim();
    };

    ///////////////////////////////////////////////////////////////////////////

    function raiseLoadProgressEvent(tileset, frameState, statisticsLast) {
        var statistics = tileset._statistics;
        var numberOfPendingRequests = statistics.numberOfPendingRequests;
        var numberOfTilesProcessing = statistics.numberOfTilesProcessing;
        var lastNumberOfPendingRequest = statisticsLast.numberOfPendingRequests;
        var lastNumberOfTilesProcessing = statisticsLast.numberOfTilesProcessing;

        var progressChanged = (numberOfPendingRequests !== lastNumberOfPendingRequest) || (numberOfTilesProcessing !== lastNumberOfTilesProcessing);

        if (progressChanged) {
            frameState.afterRender.push(function() {
                tileset.loadProgress.raiseEvent(numberOfPendingRequests, numberOfTilesProcessing);
            });
        }

        tileset._tilesLoaded = (statistics.numberOfPendingRequests === 0) && (statistics.numberOfTilesProcessing === 0) && (statistics.numberOfAttemptedRequests === 0);

        if (progressChanged && tileset._tilesLoaded) {
            frameState.afterRender.push(function() {
                tileset.allTilesLoaded.raiseEvent();
            });
            if (!tileset._initialTilesLoaded) {
                tileset._initialTilesLoaded = true;
                frameState.afterRender.push(function() {
                    tileset.initialTilesLoaded.raiseEvent();
                });
            }
        }
    }

    function resetMinMax(tileset) {
        tileset._heatmap.resetMinMax();
        tileset._minPriority.depth = Number.MAX_VALUE;
        tileset._maxPriority.depth = -Number.MAX_VALUE;
        tileset._minPriority.distance = Number.MAX_VALUE;
        tileset._maxPriority.distance = -Number.MAX_VALUE;
    }

    ///////////////////////////////////////////////////////////////////////////

    function update(tileset, frameState, statisticsLast, passOptions) {
        if (frameState.mode === SceneMode.MORPHING) {
            return false;
        }

        if (!tileset.show || !tileset.ready) {
            return false;
        }

        if (!defined(tileset._loadTimestamp)) {
            tileset._loadTimestamp = JulianDate.clone(frameState.time);
        }

        // Update clipping planes
        var clippingPlanes = tileset._clippingPlanes;
        tileset._clippingPlanesOriginMatrixDirty = true;
        if (defined(clippingPlanes) && clippingPlanes.enabled) {
            clippingPlanes.update(frameState);
        }

        tileset._timeSinceLoad = Math.max(JulianDate.secondsDifference(frameState.time, tileset._loadTimestamp) * 1000, 0.0);

        tileset._skipLevelOfDetail = tileset.skipLevelOfDetail && !defined(tileset._classificationType) && !tileset._disableSkipLevelOfDetail && !tileset._allTilesAdditive;

        var statistics = tileset._statistics;
        statistics.clear();

        if (tileset.dynamicScreenSpaceError) {
            updateDynamicScreenSpaceError(tileset, frameState);
        }

        var isRender = passOptions.isRender;

        if (isRender) {
            tileset._cache.reset();
        }

        // Resets the visibility check for each pass
        ++tileset._updatedVisibilityFrame;

<<<<<<< HEAD
        // Update any tracked min max values
        resetMinMax(tileset);

        var ready;

        if (isAsync) {
            ready = Cesium3DTilesetAsyncTraversal.selectTiles(tileset, frameState);
        } else {
            ready = Cesium3DTilesetTraversal.selectTiles(tileset, frameState);
        }

        if (isRender) {
            cancelOutOfViewRequestedTiles(tileset, frameState);
        }

        if (isRender || isAsync) {
            requestTiles(tileset, isAsync);
=======
        var ready = passOptions.traversal.selectTiles(tileset, frameState);

        if (passOptions.requestTiles) {
            requestTiles(tileset);
>>>>>>> fc7b2e13
        }

        if (isRender) {
            processTiles(tileset, frameState);
        }

        updateTiles(tileset, frameState, isRender);

        if (isRender) {
            unloadTiles(tileset);

            // Events are raised (added to the afterRender queue) here since promises
            // may resolve outside of the update loop that then raise events, e.g.,
            // model's readyPromise.
            raiseLoadProgressEvent(tileset, frameState, statisticsLast);

            if (statistics.selected !== 0) {
                var credits = tileset._credits;
                if (defined(credits)) {
                    var length = credits.length;
                    for (var i = 0; i < length; i++) {
                        frameState.creditDisplay.addCredit(credits[i]);
                    }
                }
            }
        }

        // Update last statistics
        Cesium3DTilesetStatistics.clone(statistics, statisticsLast);

        return ready;
    }

    /**
     * @private
     */
    Cesium3DTileset.prototype.update = function(frameState) {
        this.updateForPass(frameState, frameState.tilesetPassState);
    };

    /**
     * @private
     */
    Cesium3DTileset.prototype.updateForPass = function(frameState, tilesetPassState) {
        //>>includeStart('debug', pragmas.debug);
        Check.typeOf.object('frameState', frameState);
        Check.typeOf.object('tilesetPassState', tilesetPassState);
        //>>includeEnd('debug');

        var originalCommandList = frameState.commandList;
        var originalCamera = frameState.camera;
        var originalCullingVolume = frameState.cullingVolume;

        tilesetPassState.ready = false;

        var pass = tilesetPassState.pass;
        var passOptions = Cesium3DTilePass.getPassOptions(pass);
        var ignoreCommands = passOptions.ignoreCommands;

        var commandList = defaultValue(tilesetPassState.commandList, originalCommandList);
        var commandStart = commandList.length;

        frameState.commandList = commandList;
        frameState.camera = defaultValue(tilesetPassState.camera, originalCamera);
        frameState.cullingVolume = defaultValue(tilesetPassState.cullingVolume, originalCullingVolume);

        var statisticsLast = this._statisticsLastPerPass[pass];

        tilesetPassState.ready = update(this, frameState, statisticsLast, passOptions);

        if (ignoreCommands) {
            commandList.length = commandStart;
        }

        frameState.commandList = originalCommandList;
        frameState.camera = originalCamera;
        frameState.cullingVolume = originalCullingVolume;
    };

    /**
     * <code>true</code> if the tileset JSON file lists the extension in extensionsUsed; otherwise, <code>false</code>.
     * @param {String} extensionName The name of the extension to check.
     *
     * @returns {Boolean} <code>true</code> if the tileset JSON file lists the extension in extensionsUsed; otherwise, <code>false</code>.
     */
    Cesium3DTileset.prototype.hasExtension = function(extensionName) {
        if (!defined(this._extensionsUsed)) {
            return false;
        }

        return (this._extensionsUsed.indexOf(extensionName) > -1);
    };

    /**
     * Returns true if this object was destroyed; otherwise, false.
     * <br /><br />
     * If this object was destroyed, it should not be used; calling any function other than
     * <code>isDestroyed</code> will result in a {@link DeveloperError} exception.
     *
     * @returns {Boolean} <code>true</code> if this object was destroyed; otherwise, <code>false</code>.
     *
     * @see Cesium3DTileset#destroy
     */
    Cesium3DTileset.prototype.isDestroyed = function() {
        return false;
    };

    /**
     * Destroys the WebGL resources held by this object.  Destroying an object allows for deterministic
     * release of WebGL resources, instead of relying on the garbage collector to destroy this object.
     * <br /><br />
     * Once an object is destroyed, it should not be used; calling any function other than
     * <code>isDestroyed</code> will result in a {@link DeveloperError} exception.  Therefore,
     * assign the return value (<code>undefined</code>) to the object as done in the example.
     *
     * @exception {DeveloperError} This object was destroyed, i.e., destroy() was called.
     *
     * @example
     * tileset = tileset && tileset.destroy();
     *
     * @see Cesium3DTileset#isDestroyed
     */
    Cesium3DTileset.prototype.destroy = function() {
        this._tileDebugLabels = this._tileDebugLabels && this._tileDebugLabels.destroy();
        this._clippingPlanes = this._clippingPlanes && this._clippingPlanes.destroy();

        // Traverse the tree and destroy all tiles
        if (defined(this._root)) {
            var stack = scratchStack;
            stack.push(this._root);

            while (stack.length > 0) {
                var tile = stack.pop();
                tile.destroy();

                var children = tile.children;
                var length = children.length;
                for (var i = 0; i < length; ++i) {
                    stack.push(children[i]);
                }
            }
        }

        this._root = undefined;
        return destroyObject(this);
    };

    /**
     * Optimization option. Used as a callback when {@link Cesium3DTileset#foveatedScreenSpaceError} is true to control how much to raise the screen space error for tiles outside the foveated cone,
     * interpolating between {@link Cesium3DTileset#foveatedMinimumScreenSpaceErrorRelaxation} and {@link Cesium3DTileset#maximumScreenSpaceError}.
     *
     * @callback Cesium3DTileset~foveatedInterpolationCallback
     * @default Math.lerp
     *
     * @param {Number} p The start value to interpolate.
     * @param {Number} q The end value to interpolate.
     * @param {Number} time The time of interpolation generally in the range <code>[0.0, 1.0]</code>.
     * @returns {Number} The interpolated value.
     */

    return Cesium3DTileset;
});<|MERGE_RESOLUTION|>--- conflicted
+++ resolved
@@ -34,11 +34,8 @@
         './Cesium3DTilePassState',
         './Cesium3DTileRefine',
         './Cesium3DTilesetCache',
-<<<<<<< HEAD
         './Cesium3DTilesetHeatmap',
-=======
         './Cesium3DTilesetMostDetailedTraversal',
->>>>>>> fc7b2e13
         './Cesium3DTilesetStatistics',
         './Cesium3DTilesetTraversal',
         './Cesium3DTileStyleEngine',
@@ -88,11 +85,8 @@
         Cesium3DTilePassState,
         Cesium3DTileRefine,
         Cesium3DTilesetCache,
-<<<<<<< HEAD
         Cesium3DTilesetHeatmap,
-=======
         Cesium3DTilesetMostDetailedTraversal,
->>>>>>> fc7b2e13
         Cesium3DTilesetStatistics,
         Cesium3DTilesetTraversal,
         Cesium3DTileStyleEngine,
@@ -2147,30 +2141,17 @@
         // Resets the visibility check for each pass
         ++tileset._updatedVisibilityFrame;
 
-<<<<<<< HEAD
         // Update any tracked min max values
         resetMinMax(tileset);
 
-        var ready;
-
-        if (isAsync) {
-            ready = Cesium3DTilesetAsyncTraversal.selectTiles(tileset, frameState);
-        } else {
-            ready = Cesium3DTilesetTraversal.selectTiles(tileset, frameState);
-        }
+        var ready = passOptions.traversal.selectTiles(tileset, frameState);
 
         if (isRender) {
             cancelOutOfViewRequestedTiles(tileset, frameState);
         }
 
-        if (isRender || isAsync) {
-            requestTiles(tileset, isAsync);
-=======
-        var ready = passOptions.traversal.selectTiles(tileset, frameState);
-
         if (passOptions.requestTiles) {
             requestTiles(tileset);
->>>>>>> fc7b2e13
         }
 
         if (isRender) {
