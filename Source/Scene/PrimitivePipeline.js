<<<<<<< HEAD
define([
        '../Core/BoundingSphere',
        '../Core/ComponentDatatype',
        '../Core/defaultValue',
        '../Core/defined',
        '../Core/deserializeMapProjection',
        '../Core/DeveloperError',
        '../Core/Ellipsoid',
        '../Core/FeatureDetection',
        '../Core/Geometry',
        '../Core/GeometryAttribute',
        '../Core/GeometryAttributes',
        '../Core/GeometryPipeline',
        '../Core/IndexDatatype',
        '../Core/Matrix4',
        '../Core/OffsetGeometryInstanceAttribute'
    ], function(
        BoundingSphere,
        ComponentDatatype,
        defaultValue,
        defined,
        deserializeMapProjection,
        DeveloperError,
        Ellipsoid,
        FeatureDetection,
        Geometry,
        GeometryAttribute,
        GeometryAttributes,
        GeometryPipeline,
        IndexDatatype,
        Matrix4,
        OffsetGeometryInstanceAttribute) {
    'use strict';

    // Bail out if the browser doesn't support typed arrays, to prevent the setup function
    // from failing, since we won't be able to create a WebGL context anyway.
    if (!FeatureDetection.supportsTypedArrays()) {
        return {};
    }
=======
import BoundingSphere from '../Core/BoundingSphere.js';
import ComponentDatatype from '../Core/ComponentDatatype.js';
import defaultValue from '../Core/defaultValue.js';
import defined from '../Core/defined.js';
import DeveloperError from '../Core/DeveloperError.js';
import Ellipsoid from '../Core/Ellipsoid.js';
import GeographicProjection from '../Core/GeographicProjection.js';
import Geometry from '../Core/Geometry.js';
import GeometryAttribute from '../Core/GeometryAttribute.js';
import GeometryAttributes from '../Core/GeometryAttributes.js';
import GeometryPipeline from '../Core/GeometryPipeline.js';
import IndexDatatype from '../Core/IndexDatatype.js';
import Matrix4 from '../Core/Matrix4.js';
import OffsetGeometryInstanceAttribute from '../Core/OffsetGeometryInstanceAttribute.js';
import WebMercatorProjection from '../Core/WebMercatorProjection.js';
>>>>>>> e5cc188f

    function transformToWorldCoordinates(instances, primitiveModelMatrix, scene3DOnly) {
        var toWorld = !scene3DOnly;
        var length = instances.length;
        var i;

        if (!toWorld && (length > 1)) {
            var modelMatrix = instances[0].modelMatrix;

            for (i = 1; i < length; ++i) {
                if (!Matrix4.equals(modelMatrix, instances[i].modelMatrix)) {
                    toWorld = true;
                    break;
                }
            }
        }

        if (toWorld) {
            for (i = 0; i < length; ++i) {
                if (defined(instances[i].geometry)) {
                    GeometryPipeline.transformToWorldCoordinates(instances[i]);
                }
            }
        } else {
            // Leave geometry in local coordinate system; auto update model-matrix.
            Matrix4.multiplyTransformation(primitiveModelMatrix, instances[0].modelMatrix, primitiveModelMatrix);
        }
    }

    function addGeometryBatchId(geometry, batchId) {
        var attributes = geometry.attributes;
        var positionAttr = attributes.position;
        var numberOfComponents = positionAttr.values.length / positionAttr.componentsPerAttribute;

        attributes.batchId = new GeometryAttribute({
            componentDatatype : ComponentDatatype.FLOAT,
            componentsPerAttribute : 1,
            values : new Float32Array(numberOfComponents)
        });

        var values = attributes.batchId.values;
        for (var j = 0; j < numberOfComponents; ++j) {
            values[j] = batchId;
        }
    }

    function addBatchIds(instances) {
        var length = instances.length;

        for (var i = 0; i < length; ++i) {
            var instance = instances[i];
            if (defined(instance.geometry)) {
                addGeometryBatchId(instance.geometry, i);
            } else if (defined(instance.westHemisphereGeometry) && defined(instance.eastHemisphereGeometry)) {
                addGeometryBatchId(instance.westHemisphereGeometry, i);
                addGeometryBatchId(instance.eastHemisphereGeometry, i);
            }
        }
    }

    function geometryPipeline(parameters) {
        var instances = parameters.instances;
        var projection = parameters.projection;
        var uintIndexSupport = parameters.elementIndexUintSupported;
        var scene3DOnly = parameters.scene3DOnly;
        var vertexCacheOptimize = parameters.vertexCacheOptimize;
        var compressVertices = parameters.compressVertices;
        var modelMatrix = parameters.modelMatrix;

        var i;
        var geometry;
        var primitiveType;
        var length = instances.length;

        for (i = 0; i < length; ++i) {
            if (defined(instances[i].geometry)) {
                primitiveType = instances[i].geometry.primitiveType;
                break;
            }
        }

        //>>includeStart('debug', pragmas.debug);
        for (i = 1; i < length; ++i) {
            if (defined(instances[i].geometry) && instances[i].geometry.primitiveType !== primitiveType) {
                throw new DeveloperError('All instance geometries must have the same primitiveType.');
            }
        }
        //>>includeEnd('debug');

        // Unify to world coordinates before combining.
        transformToWorldCoordinates(instances, modelMatrix, scene3DOnly);

        // Clip to IDL
        if (!scene3DOnly) {
            for (i = 0; i < length; ++i) {
                if (defined(instances[i].geometry)) {
                    GeometryPipeline.splitLongitude(instances[i]);
                }
            }
        }

        addBatchIds(instances);

        // Optimize for vertex shader caches
        if (vertexCacheOptimize) {
            for (i = 0; i < length; ++i) {
                var instance = instances[i];
                if (defined(instance.geometry)) {
                    GeometryPipeline.reorderForPostVertexCache(instance.geometry);
                    GeometryPipeline.reorderForPreVertexCache(instance.geometry);
                } else if (defined(instance.westHemisphereGeometry) && defined(instance.eastHemisphereGeometry)) {
                    GeometryPipeline.reorderForPostVertexCache(instance.westHemisphereGeometry);
                    GeometryPipeline.reorderForPreVertexCache(instance.westHemisphereGeometry);

                    GeometryPipeline.reorderForPostVertexCache(instance.eastHemisphereGeometry);
                    GeometryPipeline.reorderForPreVertexCache(instance.eastHemisphereGeometry);
                }
            }
        }

        // Combine into single geometry for better rendering performance.
        var geometries = GeometryPipeline.combineInstances(instances);

        length = geometries.length;
        for (i = 0; i < length; ++i) {
            geometry = geometries[i];

            // Split positions for GPU RTE
            var attributes = geometry.attributes;
            var name;
            if (!scene3DOnly) {
                for (name in attributes) {
                    if (attributes.hasOwnProperty(name) && attributes[name].componentDatatype === ComponentDatatype.DOUBLE) {
                        var name3D = name + '3D';
                        var name2D = name + '2D';

                        // Compute 2D positions
                        GeometryPipeline.projectTo2D(geometry, name, name3D, name2D, projection);
                        if (defined(geometry.boundingSphere) && name === 'position') {
                            geometry.boundingSphereCV = BoundingSphere.fromVertices(geometry.attributes.position2D.values);
                        }

                        GeometryPipeline.encodeAttribute(geometry, name3D, name3D + 'High', name3D + 'Low');
                        GeometryPipeline.encodeAttribute(geometry, name2D, name2D + 'High', name2D + 'Low');
                    }
                }
            } else {
                for (name in attributes) {
                    if (attributes.hasOwnProperty(name) && attributes[name].componentDatatype === ComponentDatatype.DOUBLE) {
                        GeometryPipeline.encodeAttribute(geometry, name, name + '3DHigh', name + '3DLow');
                    }
                }
            }

            // oct encode and pack normals, compress texture coordinates
            if (compressVertices) {
                GeometryPipeline.compressVertices(geometry);
            }
        }

        if (!uintIndexSupport) {
            // Break into multiple geometries to fit within unsigned short indices if needed
            var splitGeometries = [];
            length = geometries.length;
            for (i = 0; i < length; ++i) {
                geometry = geometries[i];
                splitGeometries = splitGeometries.concat(GeometryPipeline.fitToUnsignedShortIndices(geometry));
            }

            geometries = splitGeometries;
        }

        return geometries;
    }

    function createPickOffsets(instances, geometryName, geometries, pickOffsets) {
        var offset;
        var indexCount;
        var geometryIndex;

        var offsetIndex = pickOffsets.length - 1;
        if (offsetIndex >= 0) {
            var pickOffset = pickOffsets[offsetIndex];
            offset = pickOffset.offset + pickOffset.count;
            geometryIndex = pickOffset.index;
            indexCount = geometries[geometryIndex].indices.length;
        } else {
            offset = 0;
            geometryIndex = 0;
            indexCount = geometries[geometryIndex].indices.length;
        }

        var length = instances.length;
        for (var i = 0; i < length; ++i) {
            var instance = instances[i];
            var geometry = instance[geometryName];
            if (!defined(geometry)) {
                continue;
            }

            var count = geometry.indices.length;

            if (offset + count > indexCount) {
                offset = 0;
                indexCount = geometries[++geometryIndex].indices.length;
            }

            pickOffsets.push({
                index : geometryIndex,
                offset : offset,
                count : count
            });
            offset += count;
        }
    }

    function createInstancePickOffsets(instances, geometries) {
        var pickOffsets = [];
        createPickOffsets(instances, 'geometry', geometries, pickOffsets);
        createPickOffsets(instances, 'westHemisphereGeometry', geometries, pickOffsets);
        createPickOffsets(instances, 'eastHemisphereGeometry', geometries, pickOffsets);
        return pickOffsets;
    }

    /**
     * @private
     */
    var PrimitivePipeline = {};

    /**
     * @private
     */
    PrimitivePipeline.combineGeometry = function(parameters) {
        var geometries;
        var attributeLocations;
        var instances = parameters.instances;
        var length = instances.length;
        var pickOffsets;

        var offsetInstanceExtend;
        var hasOffset = false;
        if (length > 0) {
            geometries = geometryPipeline(parameters);
            if (geometries.length > 0) {
                attributeLocations = GeometryPipeline.createAttributeLocations(geometries[0]);
                if (parameters.createPickOffsets) {
                    pickOffsets = createInstancePickOffsets(instances, geometries);
                }
            }
            if (defined(instances[0].attributes) && defined(instances[0].attributes.offset)) {
                offsetInstanceExtend = new Array(length);
                hasOffset = true;
            }
        }

        var boundingSpheres = new Array(length);
        var boundingSpheresCV = new Array(length);
        for (var i = 0; i < length; ++i) {
            var instance = instances[i];
            var geometry = instance.geometry;
            if (defined(geometry)) {
                boundingSpheres[i] = geometry.boundingSphere;
                boundingSpheresCV[i] = geometry.boundingSphereCV;
                if (hasOffset) {
                    offsetInstanceExtend[i] = instance.geometry.offsetAttribute;
                }
            }

            var eastHemisphereGeometry = instance.eastHemisphereGeometry;
            var westHemisphereGeometry = instance.westHemisphereGeometry;
            if (defined(eastHemisphereGeometry) && defined(westHemisphereGeometry)) {
                if (defined(eastHemisphereGeometry.boundingSphere) && defined(westHemisphereGeometry.boundingSphere)) {
                    boundingSpheres[i] = BoundingSphere.union(eastHemisphereGeometry.boundingSphere, westHemisphereGeometry.boundingSphere);
                }
                if (defined(eastHemisphereGeometry.boundingSphereCV) && defined(westHemisphereGeometry.boundingSphereCV)) {
                    boundingSpheresCV[i] = BoundingSphere.union(eastHemisphereGeometry.boundingSphereCV, westHemisphereGeometry.boundingSphereCV);
                }
            }
        }

        return {
            geometries : geometries,
            modelMatrix : parameters.modelMatrix,
            attributeLocations : attributeLocations,
            pickOffsets : pickOffsets,
            offsetInstanceExtend : offsetInstanceExtend,
            boundingSpheres : boundingSpheres,
            boundingSpheresCV : boundingSpheresCV
        };
    };

    function transferGeometry(geometry, transferableObjects) {
        var attributes = geometry.attributes;
        for (var name in attributes) {
            if (attributes.hasOwnProperty(name)) {
                var attribute = attributes[name];

                if (defined(attribute) && defined(attribute.values)) {
                    transferableObjects.push(attribute.values.buffer);
                }
            }
        }

        if (defined(geometry.indices)) {
            transferableObjects.push(geometry.indices.buffer);
        }
    }

    function transferGeometries(geometries, transferableObjects) {
        var length = geometries.length;
        for (var i = 0; i < length; ++i) {
            transferGeometry(geometries[i], transferableObjects);
        }
    }

    // This function was created by simplifying packCreateGeometryResults into a count-only operation.
    function countCreateGeometryResults(items) {
        var count = 1;
        var length = items.length;
        for (var i = 0; i < length; i++) {
            var geometry = items[i];
            ++count;

            if (!defined(geometry)) {
                continue;
            }

            var attributes = geometry.attributes;

            count += 7 + 2 * BoundingSphere.packedLength + (defined(geometry.indices) ? geometry.indices.length : 0);

            for (var property in attributes) {
                if (attributes.hasOwnProperty(property) && defined(attributes[property])) {
                    var attribute = attributes[property];
                    count += 5 + attribute.values.length;
                }
            }
        }

        return count;
    }

    /**
     * @private
     */
    PrimitivePipeline.packCreateGeometryResults = function(items, transferableObjects) {
        var packedData = new Float64Array(countCreateGeometryResults(items));
        var stringTable = [];
        var stringHash = {};

        var length = items.length;
        var count = 0;
        packedData[count++] = length;
        for (var i = 0; i < length; i++) {
            var geometry = items[i];

            var validGeometry = defined(geometry);
            packedData[count++] = validGeometry ? 1.0 : 0.0;

            if (!validGeometry) {
                continue;
            }

            packedData[count++] = geometry.primitiveType;
            packedData[count++] = geometry.geometryType;
            packedData[count++] = defaultValue(geometry.offsetAttribute, -1);

            var validBoundingSphere = defined(geometry.boundingSphere) ? 1.0 : 0.0;
            packedData[count++] = validBoundingSphere;
            if (validBoundingSphere) {
                BoundingSphere.pack(geometry.boundingSphere, packedData, count);
            }

            count += BoundingSphere.packedLength;

            var validBoundingSphereCV = defined(geometry.boundingSphereCV) ? 1.0 : 0.0;
            packedData[count++] = validBoundingSphereCV;
            if (validBoundingSphereCV) {
                BoundingSphere.pack(geometry.boundingSphereCV, packedData, count);
            }

            count += BoundingSphere.packedLength;

            var attributes = geometry.attributes;
            var attributesToWrite = [];
            for (var property in attributes) {
                if (attributes.hasOwnProperty(property) && defined(attributes[property])) {
                    attributesToWrite.push(property);
                    if (!defined(stringHash[property])) {
                        stringHash[property] = stringTable.length;
                        stringTable.push(property);
                    }
                }
            }

            packedData[count++] = attributesToWrite.length;
            for (var q = 0; q < attributesToWrite.length; q++) {
                var name = attributesToWrite[q];
                var attribute = attributes[name];
                packedData[count++] = stringHash[name];
                packedData[count++] = attribute.componentDatatype;
                packedData[count++] = attribute.componentsPerAttribute;
                packedData[count++] = attribute.normalize ? 1 : 0;
                packedData[count++] = attribute.values.length;
                packedData.set(attribute.values, count);
                count += attribute.values.length;
            }

            var indicesLength = defined(geometry.indices) ? geometry.indices.length : 0;
            packedData[count++] = indicesLength;

            if (indicesLength > 0) {
                packedData.set(geometry.indices, count);
                count += indicesLength;
            }
        }

        transferableObjects.push(packedData.buffer);

        return {
            stringTable : stringTable,
            packedData : packedData
        };
    };

    /**
     * @private
     */
    PrimitivePipeline.unpackCreateGeometryResults = function(createGeometryResult) {
        var stringTable = createGeometryResult.stringTable;
        var packedGeometry = createGeometryResult.packedData;

        var i;
        var result = new Array(packedGeometry[0]);
        var resultIndex = 0;

        var packedGeometryIndex = 1;
        while (packedGeometryIndex < packedGeometry.length) {
            var valid = packedGeometry[packedGeometryIndex++] === 1.0;
            if (!valid) {
                result[resultIndex++] = undefined;
                continue;
            }

            var primitiveType = packedGeometry[packedGeometryIndex++];
            var geometryType = packedGeometry[packedGeometryIndex++];
            var offsetAttribute = packedGeometry[packedGeometryIndex++];
            if (offsetAttribute === -1) {
                offsetAttribute = undefined;
            }

            var boundingSphere;
            var boundingSphereCV;

            var validBoundingSphere = packedGeometry[packedGeometryIndex++] === 1.0;
            if (validBoundingSphere) {
                boundingSphere = BoundingSphere.unpack(packedGeometry, packedGeometryIndex);
            }

            packedGeometryIndex += BoundingSphere.packedLength;

            var validBoundingSphereCV = packedGeometry[packedGeometryIndex++] === 1.0;
            if (validBoundingSphereCV) {
                boundingSphereCV = BoundingSphere.unpack(packedGeometry, packedGeometryIndex);
            }

            packedGeometryIndex += BoundingSphere.packedLength;

            var length;
            var values;
            var componentsPerAttribute;
            var attributes = new GeometryAttributes();
            var numAttributes = packedGeometry[packedGeometryIndex++];
            for (i = 0; i < numAttributes; i++) {
                var name = stringTable[packedGeometry[packedGeometryIndex++]];
                var componentDatatype = packedGeometry[packedGeometryIndex++];
                componentsPerAttribute = packedGeometry[packedGeometryIndex++];
                var normalize = packedGeometry[packedGeometryIndex++] !== 0;

                length = packedGeometry[packedGeometryIndex++];
                values = ComponentDatatype.createTypedArray(componentDatatype, length);
                for (var valuesIndex = 0; valuesIndex < length; valuesIndex++) {
                    values[valuesIndex] = packedGeometry[packedGeometryIndex++];
                }

                attributes[name] = new GeometryAttribute({
                    componentDatatype : componentDatatype,
                    componentsPerAttribute : componentsPerAttribute,
                    normalize : normalize,
                    values : values
                });
            }

            var indices;
            length = packedGeometry[packedGeometryIndex++];

            if (length > 0) {
                var numberOfVertices = values.length / componentsPerAttribute;
                indices = IndexDatatype.createTypedArray(numberOfVertices, length);
                for (i = 0; i < length; i++) {
                    indices[i] = packedGeometry[packedGeometryIndex++];
                }
            }

            result[resultIndex++] = new Geometry({
                primitiveType : primitiveType,
                geometryType : geometryType,
                boundingSphere : boundingSphere,
                boundingSphereCV : boundingSphereCV,
                indices : indices,
                attributes : attributes,
                offsetAttribute: offsetAttribute
            });
        }

        return result;
    };

    function packInstancesForCombine(instances, transferableObjects) {
        var length = instances.length;
        var packedData = new Float64Array(1 + (length * 19));
        var count = 0;
        packedData[count++] = length;
        for (var i = 0; i < length; i++) {
            var instance = instances[i];
            Matrix4.pack(instance.modelMatrix, packedData, count);
            count += Matrix4.packedLength;
            if (defined(instance.attributes) && defined(instance.attributes.offset)) {
                var values = instance.attributes.offset.value;
                packedData[count] = values[0];
                packedData[count + 1] = values[1];
                packedData[count + 2] = values[2];
            }
            count += 3;
        }
        transferableObjects.push(packedData.buffer);

        return packedData;
    }

    function unpackInstancesForCombine(data) {
        var packedInstances = data;
        var result = new Array(packedInstances[0]);
        var count = 0;

        var i = 1;
        while (i < packedInstances.length) {
            var modelMatrix = Matrix4.unpack(packedInstances, i);
            var attributes;
            i += Matrix4.packedLength;
            if (defined(packedInstances[i])) {
                attributes = {
                    offset : new OffsetGeometryInstanceAttribute(packedInstances[i], packedInstances[i + 1], packedInstances[i + 2])
                };
            }
            i += 3;

            result[count++] = {
                modelMatrix : modelMatrix,
                attributes : attributes
            };
        }

        return result;
    }

    /**
     * @private
     */
    PrimitivePipeline.packCombineGeometryParameters = function(parameters, transferableObjects) {
        var createGeometryResults = parameters.createGeometryResults;
        var length = createGeometryResults.length;

        for (var i = 0; i < length; i++) {
            transferableObjects.push(createGeometryResults[i].packedData.buffer);
        }

        return {
            createGeometryResults : parameters.createGeometryResults,
            packedInstances : packInstancesForCombine(parameters.instances, transferableObjects),
            ellipsoid : parameters.ellipsoid,
            elementIndexUintSupported : parameters.elementIndexUintSupported,
            scene3DOnly : parameters.scene3DOnly,
            vertexCacheOptimize : parameters.vertexCacheOptimize,
            compressVertices : parameters.compressVertices,
            modelMatrix : parameters.modelMatrix,
            createPickOffsets : parameters.createPickOffsets,
            serializedMapProjection : parameters.serializedMapProjection
        };
    };

    /**
     * @private
     */
    PrimitivePipeline.unpackCombineGeometryParameters = function(packedParameters) {
        var instances = unpackInstancesForCombine(packedParameters.packedInstances);
        var createGeometryResults = packedParameters.createGeometryResults;
        var length = createGeometryResults.length;
        var instanceIndex = 0;

        for (var resultIndex = 0; resultIndex < length; resultIndex++) {
            var geometries = PrimitivePipeline.unpackCreateGeometryResults(createGeometryResults[resultIndex]);
            var geometriesLength = geometries.length;
            for (var geometryIndex = 0; geometryIndex < geometriesLength; geometryIndex++) {
                var geometry = geometries[geometryIndex];
                var instance = instances[instanceIndex];
                instance.geometry = geometry;
                ++instanceIndex;
            }
        }

        var ellipsoid = Ellipsoid.clone(packedParameters.ellipsoid);

        return deserializeMapProjection(packedParameters.serializedMapProjection).then(function(projection) {
            return {
                instances : instances,
                ellipsoid : ellipsoid,
                projection : projection,
                elementIndexUintSupported : packedParameters.elementIndexUintSupported,
                scene3DOnly : packedParameters.scene3DOnly,
                vertexCacheOptimize : packedParameters.vertexCacheOptimize,
                compressVertices : packedParameters.compressVertices,
                modelMatrix : Matrix4.clone(packedParameters.modelMatrix),
                createPickOffsets : packedParameters.createPickOffsets
            };
        });
    };

    function packBoundingSpheres(boundingSpheres) {
        var length = boundingSpheres.length;
        var bufferLength = 1 + (BoundingSphere.packedLength + 1) * length;
        var buffer = new Float32Array(bufferLength);

        var bufferIndex = 0;
        buffer[bufferIndex++] = length;

        for (var i = 0; i < length; ++i) {
            var bs = boundingSpheres[i];
            if (!defined(bs)) {
                buffer[bufferIndex++] = 0.0;
            } else {
                buffer[bufferIndex++] = 1.0;
                BoundingSphere.pack(boundingSpheres[i], buffer, bufferIndex);
            }
            bufferIndex += BoundingSphere.packedLength;
        }

        return buffer;
    }

    function unpackBoundingSpheres(buffer) {
        var result = new Array(buffer[0]);
        var count = 0;

        var i = 1;
        while (i < buffer.length) {
            if (buffer[i++] === 1.0) {
                result[count] = BoundingSphere.unpack(buffer, i);
            }
            ++count;
            i += BoundingSphere.packedLength;
        }

        return result;
    }

    /**
     * @private
     */
    PrimitivePipeline.packCombineGeometryResults = function(results, transferableObjects) {
        if (defined(results.geometries)) {
            transferGeometries(results.geometries, transferableObjects);
        }

        var packedBoundingSpheres = packBoundingSpheres(results.boundingSpheres);
        var packedBoundingSpheresCV = packBoundingSpheres(results.boundingSpheresCV);
        transferableObjects.push(packedBoundingSpheres.buffer, packedBoundingSpheresCV.buffer);

        return {
            geometries : results.geometries,
            attributeLocations : results.attributeLocations,
            modelMatrix : results.modelMatrix,
            pickOffsets : results.pickOffsets,
            offsetInstanceExtend: results.offsetInstanceExtend,
            boundingSpheres : packedBoundingSpheres,
            boundingSpheresCV : packedBoundingSpheresCV
        };
    };

    /**
     * @private
     */
    PrimitivePipeline.unpackCombineGeometryResults = function(packedResult) {
        return {
            geometries : packedResult.geometries,
            attributeLocations : packedResult.attributeLocations,
            modelMatrix : packedResult.modelMatrix,
            pickOffsets : packedResult.pickOffsets,
            offsetInstanceExtend: packedResult.offsetInstanceExtend,
            boundingSpheres : unpackBoundingSpheres(packedResult.boundingSpheres),
            boundingSpheresCV : unpackBoundingSpheres(packedResult.boundingSpheresCV)
        };
    };
export default PrimitivePipeline;<|MERGE_RESOLUTION|>--- conflicted
+++ resolved
@@ -1,51 +1,10 @@
-<<<<<<< HEAD
-define([
-        '../Core/BoundingSphere',
-        '../Core/ComponentDatatype',
-        '../Core/defaultValue',
-        '../Core/defined',
-        '../Core/deserializeMapProjection',
-        '../Core/DeveloperError',
-        '../Core/Ellipsoid',
-        '../Core/FeatureDetection',
-        '../Core/Geometry',
-        '../Core/GeometryAttribute',
-        '../Core/GeometryAttributes',
-        '../Core/GeometryPipeline',
-        '../Core/IndexDatatype',
-        '../Core/Matrix4',
-        '../Core/OffsetGeometryInstanceAttribute'
-    ], function(
-        BoundingSphere,
-        ComponentDatatype,
-        defaultValue,
-        defined,
-        deserializeMapProjection,
-        DeveloperError,
-        Ellipsoid,
-        FeatureDetection,
-        Geometry,
-        GeometryAttribute,
-        GeometryAttributes,
-        GeometryPipeline,
-        IndexDatatype,
-        Matrix4,
-        OffsetGeometryInstanceAttribute) {
-    'use strict';
-
-    // Bail out if the browser doesn't support typed arrays, to prevent the setup function
-    // from failing, since we won't be able to create a WebGL context anyway.
-    if (!FeatureDetection.supportsTypedArrays()) {
-        return {};
-    }
-=======
 import BoundingSphere from '../Core/BoundingSphere.js';
 import ComponentDatatype from '../Core/ComponentDatatype.js';
 import defaultValue from '../Core/defaultValue.js';
 import defined from '../Core/defined.js';
+import deserializeMapProjection from '../Core/deserializeMapProjection.js';
 import DeveloperError from '../Core/DeveloperError.js';
 import Ellipsoid from '../Core/Ellipsoid.js';
-import GeographicProjection from '../Core/GeographicProjection.js';
 import Geometry from '../Core/Geometry.js';
 import GeometryAttribute from '../Core/GeometryAttribute.js';
 import GeometryAttributes from '../Core/GeometryAttributes.js';
@@ -53,8 +12,6 @@
 import IndexDatatype from '../Core/IndexDatatype.js';
 import Matrix4 from '../Core/Matrix4.js';
 import OffsetGeometryInstanceAttribute from '../Core/OffsetGeometryInstanceAttribute.js';
-import WebMercatorProjection from '../Core/WebMercatorProjection.js';
->>>>>>> e5cc188f
 
     function transformToWorldCoordinates(instances, primitiveModelMatrix, scene3DOnly) {
         var toWorld = !scene3DOnly;
