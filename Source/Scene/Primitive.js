/*global define*/
define([
        '../Core/BoundingSphere',
        '../Core/clone',
        '../Core/combine',
        '../Core/ComponentDatatype',
        '../Core/defaultValue',
        '../Core/defined',
        '../Core/defineProperties',
        '../Core/destroyObject',
        '../Core/DeveloperError',
        '../Core/FeatureDetection',
        '../Core/Geometry',
        '../Core/GeometryAttribute',
        '../Core/GeometryAttributes',
        '../Core/GeometryInstance',
        '../Core/GeometryInstanceAttribute',
        '../Core/isArray',
        '../Core/Matrix4',
        '../Core/subdivideArray',
        '../Core/TaskProcessor',
        '../Renderer/BufferUsage',
        '../Renderer/DrawCommand',
        '../Renderer/ShaderSource',
        '../ThirdParty/when',
        './CullFace',
        './Pass',
        './PrimitivePipeline',
        './PrimitiveState',
        './SceneMode'
    ], function(
        BoundingSphere,
        clone,
        combine,
        ComponentDatatype,
        defaultValue,
        defined,
        defineProperties,
        destroyObject,
        DeveloperError,
        FeatureDetection,
        Geometry,
        GeometryAttribute,
        GeometryAttributes,
        GeometryInstance,
        GeometryInstanceAttribute,
        isArray,
        Matrix4,
        subdivideArray,
        TaskProcessor,
        BufferUsage,
        DrawCommand,
        ShaderSource,
        when,
        CullFace,
        Pass,
        PrimitivePipeline,
        PrimitiveState,
        SceneMode) {
    "use strict";

    /**
     * A primitive represents geometry in the {@link Scene}.  The geometry can be from a single {@link GeometryInstance}
     * as shown in example 1 below, or from an array of instances, even if the geometry is from different
     * geometry types, e.g., an {@link RectangleGeometry} and an {@link EllipsoidGeometry} as shown in Code Example 2.
     * <p>
     * A primitive combines geometry instances with an {@link Appearance} that describes the full shading, including
     * {@link Material} and {@link RenderState}.  Roughly, the geometry instance defines the structure and placement,
     * and the appearance defines the visual characteristics.  Decoupling geometry and appearance allows us to mix
     * and match most of them and add a new geometry or appearance independently of each other.
     * </p>
     * <p>
     * Combining multiple instances into one primitive is called batching, and significantly improves performance for static data.
     * Instances can be individually picked; {@link Scene#pick} returns their {@link GeometryInstance#id}.  Using
     * per-instance appearances like {@link PerInstanceColorAppearance}, each instance can also have a unique color.
     * </p>
     * <p>
     * {@link Geometry} can either be created and batched on a web worker or the main thread. The first two examples
     * show geometry that will be created on a web worker by using the descriptions of the geometry. The third example
     * shows how to create the geometry on the main thread by explicitly calling the <code>createGeometry</code> method.
     * </p>
     *
     * @alias Primitive
     * @constructor
     *
     * @param {Object} [options] Object with the following properties:
     * @param {Array|GeometryInstance} [options.geometryInstances] The geometry instances - or a single geometry instance - to render.
     * @param {Appearance} [options.appearance] The appearance used to render the primitive.
     * @param {Boolean} [options.show=true] Determines if this primitive will be shown.
     * @param {Matrix4} [options.modelMatrix=Matrix4.IDENTITY] The 4x4 transformation matrix that transforms the primitive (all geometry instances) from model to world coordinates.
     * @param {Boolean} [options.vertexCacheOptimize=false] When <code>true</code>, geometry vertices are optimized for the pre and post-vertex-shader caches.
     * @param {Boolean} [options.interleave=false] When <code>true</code>, geometry vertex attributes are interleaved, which can slightly improve rendering performance but increases load time.
     * @param {Boolean} [options.compressVertices=true] When <code>true</code>, the geometry vertices are compressed, which will save memory.
     * @param {Boolean} [options.releaseGeometryInstances=true] When <code>true</code>, the primitive does not keep a reference to the input <code>geometryInstances</code> to save memory.
     * @param {Boolean} [options.allowPicking=true] When <code>true</code>, each geometry instance will only be pickable with {@link Scene#pick}.  When <code>false</code>, GPU memory is saved.
     * @param {Boolean} [options.cull=true] When <code>true</code>, the renderer frustum culls and horizon culls the primitive's commands based on their bounding volume.  Set this to <code>false</code> for a small performance gain if you are manually culling the primitive.
     * @param {Boolean} [options.asynchronous=true] Determines if the primitive will be created asynchronously or block until ready.
     * @param {Boolean} [options.debugShowBoundingVolume=false] For debugging only. Determines if this primitive's commands' bounding spheres are shown.
     *
     * @see GeometryInstance
     * @see Appearance
     *
     * @example
     * // 1. Draw a translucent ellipse on the surface with a checkerboard pattern
     * var instance = new Cesium.GeometryInstance({
     *   geometry : new Cesium.EllipseGeometry({
     *       center : Cesium.Cartesian3.fromDegrees(-100.0, 20.0),
     *       semiMinorAxis : 500000.0,
     *       semiMajorAxis : 1000000.0,
     *       rotation : Cesium.Math.PI_OVER_FOUR,
     *       vertexFormat : Cesium.VertexFormat.POSITION_AND_ST
     *   }),
     *   id : 'object returned when this instance is picked and to get/set per-instance attributes'
     * });
     * scene.primitives.add(new Cesium.Primitive({
     *   geometryInstances : instance,
     *   appearance : new Cesium.EllipsoidSurfaceAppearance({
     *     material : Cesium.Material.fromType('Checkerboard')
     *   })
     * }));
     *
     * @example
     * // 2. Draw different instances each with a unique color
     * var rectangleInstance = new Cesium.GeometryInstance({
     *   geometry : new Cesium.RectangleGeometry({
     *     rectangle : Cesium.Rectangle.fromDegrees(-140.0, 30.0, -100.0, 40.0),
     *     vertexFormat : Cesium.PerInstanceColorAppearance.VERTEX_FORMAT
     *   }),
     *   id : 'rectangle',
     *   attributes : {
     *     color : new Cesium.ColorGeometryInstanceAttribute(0.0, 1.0, 1.0, 0.5)
     *   }
     * });
     * var ellipsoidInstance = new Cesium.GeometryInstance({
     *   geometry : new Cesium.EllipsoidGeometry({
     *     radii : new Cesium.Cartesian3(500000.0, 500000.0, 1000000.0),
     *     vertexFormat : Cesium.VertexFormat.POSITION_AND_NORMAL
     *   }),
     *   modelMatrix : Cesium.Matrix4.multiplyByTranslation(Cesium.Transforms.eastNorthUpToFixedFrame(
     *     Cesium.Cartesian3.fromDegrees(-95.59777, 40.03883)), new Cesium.Cartesian3(0.0, 0.0, 500000.0), new Cesium.Matrix4()),
     *   id : 'ellipsoid',
     *   attributes : {
     *     color : Cesium.ColorGeometryInstanceAttribute.fromColor(Cesium.Color.AQUA)
     *   }
     * });
     * scene.primitives.add(new Cesium.Primitive({
     *   geometryInstances : [rectangleInstance, ellipsoidInstance],
     *   appearance : new Cesium.PerInstanceColorAppearance()
     * }));
     *
     * @example
     * // 3. Create the geometry on the main thread.
     * scene.primitives.add(new Cesium.Primitive({
     *   geometryInstances : new Cesium.GeometryInstance({
     *       geometry : Cesium.EllipsoidGeometry.createGeometry(new Cesium.EllipsoidGeometry({
     *         radii : new Cesium.Cartesian3(500000.0, 500000.0, 1000000.0),
     *         vertexFormat : Cesium.VertexFormat.POSITION_AND_NORMAL
     *       })),
     *       modelMatrix : Cesium.Matrix4.multiplyByTranslation(Cesium.Transforms.eastNorthUpToFixedFrame(
     *         Cesium.Cartesian3.fromDegrees(-95.59777, 40.03883)), new Cesium.Cartesian3(0.0, 0.0, 500000.0), new Cesium.Matrix4()),
     *       id : 'ellipsoid',
     *       attributes : {
     *         color : Cesium.ColorGeometryInstanceAttribute.fromColor(Cesium.Color.AQUA)
     *       }
     *   }),
     *   appearance : new Cesium.PerInstanceColorAppearance()
     * }));
     */
    var Primitive = function(options) {
        options = defaultValue(options, defaultValue.EMPTY_OBJECT);

        /**
         * The geometry instances rendered with this primitive.  This may
         * be <code>undefined</code> if <code>options.releaseGeometryInstances</code>
         * is <code>true</code> when the primitive is constructed.
         * <p>
         * Changing this property after the primitive is rendered has no effect.
         * </p>
         *
         * @type Array
         *
         * @default undefined
         */
        this.geometryInstances = options.geometryInstances;

        /**
         * The {@link Appearance} used to shade this primitive.  Each geometry
         * instance is shaded with the same appearance.  Some appearances, like
         * {@link PerInstanceColorAppearance} allow giving each instance unique
         * properties.
         *
         * @type Appearance
         *
         * @default undefined
         */
        this.appearance = options.appearance;
        this._appearance = undefined;
        this._material = undefined;

        /**
         * The 4x4 transformation matrix that transforms the primitive (all geometry instances) from model to world coordinates.
         * When this is the identity matrix, the primitive is drawn in world coordinates, i.e., Earth's WGS84 coordinates.
         * Local reference frames can be used by providing a different transformation matrix, like that returned
         * by {@link Transforms.eastNorthUpToFixedFrame}.
         *
         * <p>
         * If the model matrix is changed after creation, it only affects primitives with one instance and only in 3D mode.
         * </p>
         *
         * @type Matrix4
         *
         * @default Matrix4.IDENTITY
         *
         * @example
         * var origin = Cesium.Cartesian3.fromDegrees(-95.0, 40.0, 200000.0);
         * p.modelMatrix = Cesium.Transforms.eastNorthUpToFixedFrame(origin);
         */
        this.modelMatrix = Matrix4.clone(defaultValue(options.modelMatrix, Matrix4.IDENTITY));
        this._modelMatrix = new Matrix4();

        /**
         * Determines if the primitive will be shown.  This affects all geometry
         * instances in the primitive.
         *
         * @type Boolean
         *
         * @default true
         */
        this.show = defaultValue(options.show, true);

        this._vertexCacheOptimize = defaultValue(options.vertexCacheOptimize, false);
        this._interleave = defaultValue(options.interleave, false);
        this._releaseGeometryInstances = defaultValue(options.releaseGeometryInstances, true);
        this._allowPicking = defaultValue(options.allowPicking, true);
        this._asynchronous = defaultValue(options.asynchronous, true);
        this._compressVertices = defaultValue(options.compressVertices, true);

        /**
         * When <code>true</code>, the renderer frustum culls and horizon culls the primitive's commands
         * based on their bounding volume.  Set this to <code>false</code> for a small performance gain
         * if you are manually culling the primitive.
         *
         * @type {Boolean}
         *
         * @default true
         */
        this.cull = defaultValue(options.cull, true);

        /**
         * This property is for debugging only; it is not for production use nor is it optimized.
         * <p>
         * Draws the bounding sphere for each draw command in the primitive.
         * </p>
         *
         * @type {Boolean}
         *
         * @default false
         */
        this.debugShowBoundingVolume = defaultValue(options.debugShowBoundingVolume, false);

        this._translucent = undefined;

        this._state = PrimitiveState.READY;
        this._geometries = [];
        this._vaAttributes = undefined;
        this._error = undefined;
        this._numberOfInstances = 0;

        this._boundingSpheres = [];
        this._boundingSphereWC = [];
        this._boundingSphereCV = [];
        this._boundingSphere2D = [];
        this._boundingSphereMorph = [];
        this._perInstanceAttributeLocations = undefined;
        this._instanceIds = [];
        this._lastPerInstanceAttributeIndex = 0;
        this._dirtyAttributes = [];

        this._va = [];
        this._attributeLocations = undefined;
        this._primitiveType = undefined;

        this._frontFaceRS = undefined;
        this._backFaceRS = undefined;
        this._sp = undefined;

        this._pickRS = undefined;
        this._pickSP = undefined;
        this._pickIds = [];

        this._colorCommands = [];
        this._pickCommands = [];

        this._createGeometryResults = undefined;
    };

    defineProperties(Primitive.prototype, {
        /**
         * When <code>true</code>, geometry vertices are optimized for the pre and post-vertex-shader caches.
         *
         * @memberof Primitive.prototype
         *
         * @type {Boolean}
         * @readonly
         *
         * @default true
         */
        vertexCacheOptimize : {
            get : function() {
                return this._vertexCacheOptimize;
            }
        },

        /**
         * Determines if geometry vertex attributes are interleaved, which can slightly improve rendering performance.
         *
         * @memberof Primitive.prototype
         *
         * @type {Boolean}
         * @readonly
         *
         * @default false
         */
        interleave : {
            get : function() {
                return this._interleave;
            }
        },

        /**
         * When <code>true</code>, the primitive does not keep a reference to the input <code>geometryInstances</code> to save memory.
         *
         * @memberof Primitive.prototype
         *
         * @type {Boolean}
         * @readonly
         *
         * @default true
         */
        releaseGeometryInstances : {
            get : function() {
                return this._releaseGeometryInstances;
            }
        },

        /**
         * When <code>true</code>, each geometry instance will only be pickable with {@link Scene#pick}.  When <code>false</code>, GPU memory is saved.         *
         *
         * @memberof Primitive.prototype
         *
         * @type {Boolean}
         * @readonly
         *
         * @default true
         */
        allowPicking : {
            get : function() {
                return this._allowPicking;
            }
        },

        /**
         * Determines if the geometry instances will be created and batched on a web worker.
         *
         * @memberof Primitive.prototype
         *
         * @type {Boolean}
         * @readonly
         *
         * @default true
         */
        asynchronous : {
            get : function() {
                return this._asynchronous;
            }
        },

        /**
         * When <code>true</code>, geometry vertices are compressed, which will save memory.
         *
         * @memberof Primitive.prototype
         *
         * @type {Boolean}
         * @readonly
         *
         * @default true
         */
        compressVertices : {
            get : function() {
                return this._compressVertices;
            }
        },

        /**
         * Determines if the primitive is complete and ready to render.  If this property is
         * true, the primitive will be rendered the next time that {@link Primitive#update}
         * is called.
         *
         * @memberof Primitive.prototype
         *
         * @type {Boolean}
         * @readonly
         */
        ready : {
            get : function() {
                return this._state === PrimitiveState.COMPLETE;
            }
        }
    });

    function cloneAttribute(attribute) {
        return new GeometryAttribute({
            componentDatatype : attribute.componentDatatype,
            componentsPerAttribute : attribute.componentsPerAttribute,
            normalize : attribute.normalize,
            values : new attribute.values.constructor(attribute.values)
        });
    }

    function cloneGeometry(geometry) {
        var attributes = geometry.attributes;
        var newAttributes = new GeometryAttributes();
        for (var property in attributes) {
            if (attributes.hasOwnProperty(property) && defined(attributes[property])) {
                newAttributes[property] = cloneAttribute(attributes[property]);
            }
        }

        var indices;
        if (defined(geometry.indices)) {
            var sourceValues = geometry.indices;
            indices = new sourceValues.constructor(sourceValues);
        }

        return new Geometry({
            attributes : newAttributes,
            indices : indices,
            primitiveType : geometry.primitiveType,
            boundingSphere : BoundingSphere.clone(geometry.boundingSphere)
        });
    }

    function cloneGeometryInstanceAttribute(attribute) {
        return new GeometryInstanceAttribute({
            componentDatatype : attribute.componentDatatype,
            componentsPerAttribute : attribute.componentsPerAttribute,
            normalize : attribute.normalize,
            value : new attribute.value.constructor(attribute.value)
        });
    }

    function cloneInstance(instance, geometry) {
        var attributes = instance.attributes;
        var newAttributes = {};
        for (var property in attributes) {
            if (attributes.hasOwnProperty(property)) {
                newAttributes[property] = cloneGeometryInstanceAttribute(attributes[property]);
            }
        }

        return new GeometryInstance({
            geometry : geometry,
            modelMatrix : Matrix4.clone(instance.modelMatrix),
            attributes : newAttributes
        });
    }

    var positionRegex = /attribute\s+vec(?:3|4)\s+(.*)3DHigh;/g;

    function createColumbusViewShader(primitive, vertexShaderSource, scene3DOnly) {
        var match;

        var forwardDecl = '';
        var attributes = '';
        var computeFunctions = '';

        while ((match = positionRegex.exec(vertexShaderSource)) !== null) {
            var name = match[1];

            var functionName = 'vec4 czm_compute' + name[0].toUpperCase() + name.substr(1) + '()';

            // Don't forward-declare czm_computePosition because computePosition.glsl already does.
            if (functionName !== 'vec4 czm_computePosition()') {
                forwardDecl += functionName + ';\n';
            }

            if (!scene3DOnly) {
                attributes +=
                    'attribute vec3 ' + name + '2DHigh;\n' +
                    'attribute vec3 ' + name + '2DLow;\n';

                computeFunctions +=
                    functionName + '\n' +
                    '{\n' +
                    '    vec4 p;\n' +
                    '    if (czm_morphTime == 1.0)\n' +
                    '    {\n' +
                    '        p = czm_translateRelativeToEye(' + name + '3DHigh, ' + name + '3DLow);\n' +
                    '    }\n' +
                    '    else if (czm_morphTime == 0.0)\n' +
                    '    {\n' +
                    '        p = czm_translateRelativeToEye(' + name + '2DHigh.zxy, ' + name + '2DLow.zxy);\n' +
                    '    }\n' +
                    '    else\n' +
                    '    {\n' +
                    '        p = czm_columbusViewMorph(\n' +
                    '                czm_translateRelativeToEye(' + name + '2DHigh.zxy, ' + name + '2DLow.zxy),\n' +
                    '                czm_translateRelativeToEye(' + name + '3DHigh, ' + name + '3DLow),\n' +
                    '                czm_morphTime);\n' +
                    '    }\n' +
                    '    return p;\n' +
                    '}\n\n';
            } else {
                computeFunctions +=
                    functionName + '\n' +
                    '{\n' +
                    '    return czm_translateRelativeToEye(' + name + '3DHigh, ' + name + '3DLow);\n' +
                    '}\n\n';
            }
        }

        return [forwardDecl, attributes, vertexShaderSource, computeFunctions].join('\n');
    }

    function createPickVertexShaderSource(vertexShaderSource) {
        var renamedVS = vertexShaderSource.replace(/void\s+main\s*\(\s*(?:void)?\s*\)/g, 'void czm_old_main()');
        var pickMain =
            'attribute vec4 pickColor; \n' +
            'varying vec4 czm_pickColor; \n' +
            'void main() \n' +
            '{ \n' +
            '    czm_old_main(); \n' +
            '    czm_pickColor = pickColor; \n' +
            '}';

        return renamedVS + '\n' + pickMain;
    }

    function appendShow(primitive, vertexShaderSource) {
        if (!defined(primitive._attributeLocations.show)) {
            return vertexShaderSource;
        }

        var renamedVS = vertexShaderSource.replace(/void\s+main\s*\(\s*(?:void)?\s*\)/g, 'void czm_non_show_main()');
        var showMain =
            'attribute float show;\n' +
            'void main() \n' +
            '{ \n' +
            '    czm_non_show_main(); \n' +
            '    gl_Position *= show; \n' +
            '}';

        return renamedVS + '\n' + showMain;
    }

    function modifyForEncodedNormals(primitive, vertexShaderSource) {
        if (!primitive.compressVertices) {
            return vertexShaderSource;
        }

        var containsNormal = vertexShaderSource.search(/attribute\s+vec3\s+normal;/g) !== -1;
        var containsSt = vertexShaderSource.search(/attribute\s+vec2\s+st;/g) !== -1;
        if (!containsNormal && !containsSt) {
            return vertexShaderSource;
        }

        var containsTangent = vertexShaderSource.search(/attribute\s+vec3\s+tangent;/g) !== -1;
        var containsBinormal = vertexShaderSource.search(/attribute\s+vec3\s+binormal;/g) !== -1;

        var numComponents = containsSt && containsNormal ? 2.0 : 1.0;
        numComponents += containsTangent || containsBinormal ? 1 : 0;

        var type = (numComponents > 1) ? 'vec' + numComponents : 'float';

        var attributeName = 'compressedAttributes';
        var attributeDecl = 'attribute ' + type + ' ' + attributeName + ';';

        var globalDecl = '';
        var decode = '';

        if (containsSt) {
            globalDecl += 'vec2 st;\n';
            var stComponent = numComponents > 1 ? attributeName + '.x' : attributeName;
            decode += '    st = czm_decompressTextureCoordinates(' + stComponent + ');\n';
        }

        if (containsNormal && containsTangent && containsBinormal) {
            globalDecl +=
                'vec3 normal;\n' +
                'vec3 tangent;\n' +
                'vec3 binormal;\n';
            decode += '    czm_octDecode(' + attributeName + '.' + (containsSt ? 'yz' : 'xy') + ', normal, tangent, binormal);\n';
        } else {
            if (containsNormal) {
                globalDecl += 'vec3 normal;\n';
                decode += '    normal = czm_octDecode(' + attributeName + (numComponents > 1 ? '.' + (containsSt ? 'y' : 'x') : '') + ');\n';
            }

            if (containsTangent) {
                globalDecl += 'vec3 tangent;\n';
                decode += '    tangent = czm_octDecode(' + attributeName + '.' + (containsSt && containsNormal ? 'z' : 'y') + ');\n';
            }

            if (containsBinormal) {
                globalDecl += 'vec3 binormal;\n';
                decode += '    binormal = czm_octDecode(' + attributeName + '.' + (containsSt && containsNormal ? 'z' : 'y') + ');\n';
            }
        }

        var modifiedVS = vertexShaderSource;
        modifiedVS = modifiedVS.replace(/attribute\s+vec3\s+normal;/g, '');
        modifiedVS = modifiedVS.replace(/attribute\s+vec2\s+st;/g, '');
        modifiedVS = modifiedVS.replace(/attribute\s+vec3\s+tangent;/g, '');
        modifiedVS = modifiedVS.replace(/attribute\s+vec3\s+binormal;/g, '');
        modifiedVS = modifiedVS.replace(/void\s+main\s*\(\s*(?:void)?\s*\)/g, 'void czm_non_compressed_main()');
        var compressedMain =
            'void main() \n' +
            '{ \n' +
            decode +
            '    czm_non_compressed_main(); \n' +
            '}';

        return [attributeDecl, globalDecl, modifiedVS, compressedMain].join('\n');
    }

    function validateShaderMatching(shaderProgram, attributeLocations) {
        // For a VAO and shader program to be compatible, the VAO must have
        // all active attribute in the shader program.  The VAO may have
        // extra attributes with the only concern being a potential
        // performance hit due to extra memory bandwidth and cache pollution.
        // The shader source could have extra attributes that are not used,
        // but there is no guarantee they will be optimized out.
        //
        // Here, we validate that the VAO has all attributes required
        // to match the shader program.
        var shaderAttributes = shaderProgram.vertexAttributes;

        //>>includeStart('debug', pragmas.debug);
        for (var name in shaderAttributes) {
            if (shaderAttributes.hasOwnProperty(name)) {
                if (!defined(attributeLocations[name])) {
                    throw new DeveloperError('Appearance/Geometry mismatch.  The appearance requires vertex shader attribute input \'' + name +
                        '\', which was not computed as part of the Geometry.  Use the appearance\'s vertexFormat property when constructing the geometry.');
                }
            }
        }
        //>>includeEnd('debug');
    }

    function createPickIds(context, primitive, instances) {
        var pickColors = [];
        var length = instances.length;

        for (var i = 0; i < length; ++i) {
            var pickObject = {
                primitive : defaultValue(instances[i].pickPrimitive, primitive)
            };

            if (defined(instances[i].id)) {
                pickObject.id = instances[i].id;
            }

            var pickId = context.createPickId(pickObject);
            primitive._pickIds.push(pickId);
            pickColors.push(pickId.color);
        }

        return pickColors;
    }

    function getUniformFunction(uniforms, name) {
        return function() {
            return uniforms[name];
        };
    }

    var numberOfCreationWorkers = Math.max(FeatureDetection.hardwareConcurrency - 1, 1);
    var createGeometryTaskProcessors;
    var combineGeometryTaskProcessor = new TaskProcessor('combineGeometry', Number.POSITIVE_INFINITY);

    /**
     * Called when {@link Viewer} or {@link CesiumWidget} render the scene to
     * get the draw commands needed to render this primitive.
     * <p>
     * Do not call this function directly.  This is documented just to
     * list the exceptions that may be propagated when the scene is rendered:
     * </p>
     *
     * @exception {DeveloperError} All instance geometries must have the same primitiveType.
     * @exception {DeveloperError} Appearance and material have a uniform with the same name.
     */
    Primitive.prototype.update = function(context, frameState, commandList) {
        if (((!defined(this.geometryInstances)) && (this._va.length === 0)) ||
            (defined(this.geometryInstances) && isArray(this.geometryInstances) && this.geometryInstances.length === 0) ||
            (!defined(this.appearance)) ||
            (frameState.mode !== SceneMode.SCENE3D && frameState.scene3DOnly) ||
            (!frameState.passes.render && !frameState.passes.pick)) {
            return;
        }

        var projection = frameState.mapProjection;
        var colorCommand;
        var pickCommand;
        var geometry;
        var attributes;
        var attribute;
        var length;
        var i;
        var j;
        var index;
        var promise;
        var instances;
        var clonedInstances;
        var geometries;
        var allowPicking = this.allowPicking;
        var instanceIds = this._instanceIds;
        var scene3DOnly = frameState.scene3DOnly;
        var that = this;

        if (this._state !== PrimitiveState.COMPLETE && this._state !== PrimitiveState.COMBINED) {
            if (this.asynchronous) {
                if (this._state === PrimitiveState.FAILED) {
                    throw this._error;
                } else if (this._state === PrimitiveState.READY) {
                    instances = (isArray(this.geometryInstances)) ? this.geometryInstances : [this.geometryInstances];
                    this._numberOfInstances = length = instances.length;

                    var promises = [];
                    var subTasks = [];
                    for (i = 0; i < length; ++i) {
                        geometry = instances[i].geometry;
                        instanceIds.push(instances[i].id);
                        subTasks.push({
                            moduleName : geometry._workerName,
                            geometry : geometry
                        });
                    }

                    if (!defined(createGeometryTaskProcessors)) {
                        createGeometryTaskProcessors = new Array(numberOfCreationWorkers);
                        for (i = 0; i < numberOfCreationWorkers; i++) {
                            createGeometryTaskProcessors[i] = new TaskProcessor('createGeometry', Number.POSITIVE_INFINITY);
                        }
                    }

                    subTasks = subdivideArray(subTasks, numberOfCreationWorkers);
                    for (i = 0; i < subTasks.length; i++) {
                        promises.push(createGeometryTaskProcessors[i].scheduleTask({
                            subTasks : subTasks[i]
                        }));
                    }

                    this._state = PrimitiveState.CREATING;

                    when.all(promises, function(results) {
                        that._createGeometryResults = results;
                        that._state = PrimitiveState.CREATED;
                    }, function(error) {
                        that._error = error;
                        that._state = PrimitiveState.FAILED;
                    });
                } else if (this._state === PrimitiveState.CREATED) {
                    var transferableObjects = [];
                    instances = (isArray(this.geometryInstances)) ? this.geometryInstances : [this.geometryInstances];

                    promise = combineGeometryTaskProcessor.scheduleTask(PrimitivePipeline.packCombineGeometryParameters({
                        createGeometryResults : this._createGeometryResults,
                        instances : instances,
                        pickIds : allowPicking ? createPickIds(context, this, instances) : undefined,
                        ellipsoid : projection.ellipsoid,
                        projection : projection,
                        elementIndexUintSupported : context.elementIndexUint,
                        scene3DOnly : scene3DOnly,
                        allowPicking : allowPicking,
                        vertexCacheOptimize : this.vertexCacheOptimize,
                        compressVertices : this.compressVertices,
                        modelMatrix : this.modelMatrix
                    }, transferableObjects), transferableObjects);

                    this._createGeometryResults = undefined;
                    this._state = PrimitiveState.COMBINING;

                    when(promise, function(packedResult) {
                        var result = PrimitivePipeline.unpackCombineGeometryResults(packedResult);
                        that._geometries = result.geometries;
                        that._attributeLocations = result.attributeLocations;
                        that._vaAttributes = result.vaAttributes;
                        that._perInstanceAttributeLocations = result.perInstanceAttributeLocations;
                        that._state = PrimitiveState.COMBINED;
                        that.modelMatrix = Matrix4.clone(result.modelMatrix, that.modelMatrix);
                    }, function(error) {
                        that._error = error;
                        that._state = PrimitiveState.FAILED;
                    });
                }
            } else {
                instances = (isArray(this.geometryInstances)) ? this.geometryInstances : [this.geometryInstances];
                this._numberOfInstances = length = instances.length;
                geometries = new Array(length);
                clonedInstances = new Array(instances.length);

                for (i = 0; i < length; i++) {
                    var instance = instances[i];
                    geometry = instance.geometry;
                    instanceIds.push(instance.id);

                    var createdGeometry;
                    if (defined(geometry.attributes) && defined(geometry.primitiveType)) {
                        createdGeometry = cloneGeometry(geometry);
                    } else {
                        createdGeometry = geometry.constructor.createGeometry(geometry);
                    }
                    geometries[i] = createdGeometry;
                    clonedInstances[i] = cloneInstance(instance, createdGeometry);
                }

                var result = PrimitivePipeline.combineGeometry({
                    instances : clonedInstances,
                    pickIds : allowPicking ? createPickIds(context, this, instances) : undefined,
                    ellipsoid : projection.ellipsoid,
                    projection : projection,
                    elementIndexUintSupported : context.elementIndexUint,
                    scene3DOnly : scene3DOnly,
                    allowPicking : allowPicking,
                    vertexCacheOptimize : this.vertexCacheOptimize,
                    compressVertices : this.compressVertices,
                    modelMatrix : this.modelMatrix
                });

                this._geometries = result.geometries;
                this._attributeLocations = result.attributeLocations;
                this._vaAttributes = result.vaAttributes;
                this._perInstanceAttributeLocations = result.vaAttributeLocations;
                this._state = PrimitiveState.COMBINED;
            }
        }

        var attributeLocations = this._attributeLocations;

        if (this._state === PrimitiveState.COMBINED) {
            geometries = this._geometries;
            var vaAttributes = this._vaAttributes;

            var va = [];
            length = geometries.length;
            for (i = 0; i < length; ++i) {
                geometry = geometries[i];

                attributes = vaAttributes[i];
                var vaLength = attributes.length;
                for (j = 0; j < vaLength; ++j) {
                    attribute = attributes[j];
                    attribute.vertexBuffer = context.createVertexBuffer(attribute.values, BufferUsage.DYNAMIC_DRAW);
                    delete attribute.values;
                }

                va.push(context.createVertexArrayFromGeometry({
                    geometry : geometry,
                    attributeLocations : attributeLocations,
                    bufferUsage : BufferUsage.STATIC_DRAW,
                    interleave : this._interleave,
                    vertexArrayAttributes : attributes
                }));

                this._boundingSpheres.push(geometry.boundingSphere);
                this._boundingSphereWC.push(new BoundingSphere());
                this._boundingSphereCV.push(geometry.boundingSphereCV);
                this._boundingSphere2D.push(new BoundingSphere());
                this._boundingSphereMorph.push(new BoundingSphere());
            }

            this._va = va;
            this._primitiveType = geometries[0].primitiveType;

            if (this.releaseGeometryInstances) {
                this.geometryInstances = undefined;
            }

            this._geometries = undefined;
            this._state = PrimitiveState.COMPLETE;
        }

        if (!this.show || this._state !== PrimitiveState.COMPLETE) {
            return;
        }

        // Create or recreate render state and shader program if appearance/material changed
        var appearance = this.appearance;
        var material = appearance.material;
        var createRS = false;
        var createSP = false;

        if (this._appearance !== appearance) {
            this._appearance = appearance;
            this._material = material;
            createRS = true;
            createSP = true;
        } else if (this._material !== material ) {
            this._material = material;
            createSP = true;
        }

        var translucent = this._appearance.isTranslucent();
        if (this._translucent !== translucent) {
            this._translucent = translucent;
            createRS = true;
        }

        if (defined(this._material)) {
            this._material.update(context);
        }

        var twoPasses = appearance.closed && translucent;

        if (createRS) {
            var renderState = appearance.getRenderState();
            var rs;

            if (twoPasses) {
                rs = clone(renderState, false);
                rs.cull = {
                    enabled : true,
                    face : CullFace.BACK
                };
                this._frontFaceRS = context.createRenderState(rs);

                rs.cull.face = CullFace.FRONT;
                this._backFaceRS = context.createRenderState(rs);
            } else {
                this._frontFaceRS = context.createRenderState(renderState);
                this._backFaceRS = this._frontFaceRS;
            }

            if (allowPicking) {
                if (twoPasses) {
                    rs = clone(renderState, false);
                    rs.cull = {
                        enabled : false
                    };
                    this._pickRS = context.createRenderState(rs);
                } else {
                    this._pickRS = this._frontFaceRS;
                }
            } else {
                rs = clone(renderState, false);
                rs.colorMask = {
                    red : false,
                    green : false,
                    blue : false,
                    alpha : false
                };

                if (twoPasses) {
                    rs.cull = {
                        enabled : false
                    };
                    this._pickRS = context.createRenderState(rs);
                } else {
                    this._pickRS = context.createRenderState(rs);
                }
            }
        }

        if (createSP) {
            var vs = createColumbusViewShader(this, appearance.vertexShaderSource, scene3DOnly);
            vs = appendShow(this, vs);
            vs = modifyForEncodedNormals(this, vs);
            var fs = appearance.getFragmentShaderSource();

            this._sp = context.replaceShaderProgram(this._sp, vs, fs, attributeLocations);
            validateShaderMatching(this._sp, attributeLocations);

            if (allowPicking) {
                var pickFS = new ShaderSource({
                    sources : [fs],
                    pickColorQualifier : 'varying'
                });
                this._pickSP = context.replaceShaderProgram(this._pickSP, createPickVertexShaderSource(vs), pickFS, attributeLocations);
            } else {
                this._pickSP = context.createShaderProgram(vs, fs, attributeLocations);
            }

            validateShaderMatching(this._pickSP, attributeLocations);
        }

        var colorCommands = this._colorCommands;
        var pickCommands = this._pickCommands;

        if (createRS || createSP) {
            // Create uniform map by combining uniforms from the appearance and material if either have uniforms.
            var materialUniformMap = defined(material) ? material._uniforms : undefined;
            var appearanceUniformMap = {};
            var appearanceUniforms = appearance.uniforms;
            if (defined(appearanceUniforms)) {
                // Convert to uniform map of functions for the renderer
                for (var name in appearanceUniforms) {
                    if (appearanceUniforms.hasOwnProperty(name)) {
                        if (defined(materialUniformMap) && defined(materialUniformMap[name])) {
                            // Later, we could rename uniforms behind-the-scenes if needed.
                            throw new DeveloperError('Appearance and material have a uniform with the same name: ' + name);
                        }

                        appearanceUniformMap[name] = getUniformFunction(appearanceUniforms, name);
                    }
                }
            }
            var uniforms = combine(appearanceUniformMap, materialUniformMap);

            var pass = translucent ? Pass.TRANSLUCENT : Pass.OPAQUE;

            colorCommands.length = this._va.length * (twoPasses ? 2 : 1);
            pickCommands.length = this._va.length;

            length = colorCommands.length;
            var m = 0;
            var vaIndex = 0;
            for (i = 0; i < length; ++i) {
                if (twoPasses) {
                    colorCommand = colorCommands[i];
                    if (!defined(colorCommand)) {
                        colorCommand = colorCommands[i] = new DrawCommand({
                            owner : this,
                            primitiveType : this._primitiveType
                        });
                    }
                    colorCommand.vertexArray = this._va[vaIndex];
                    colorCommand.renderState = this._backFaceRS;
                    colorCommand.shaderProgram = this._sp;
                    colorCommand.uniformMap = uniforms;
                    colorCommand.pass = pass;

                    ++i;
                }

                colorCommand = colorCommands[i];
                if (!defined(colorCommand)) {
                    colorCommand = colorCommands[i] = new DrawCommand({
                        owner : this,
                        primitiveType : this._primitiveType
                    });
                }
                colorCommand.vertexArray = this._va[vaIndex];
                colorCommand.renderState = this._frontFaceRS;
                colorCommand.shaderProgram = this._sp;
                colorCommand.uniformMap = uniforms;
                colorCommand.pass = pass;

                pickCommand = pickCommands[m];
                if (!defined(pickCommand)) {
                    pickCommand = pickCommands[m] = new DrawCommand({
                        owner : this,
                        primitiveType : this._primitiveType
                    });
                }
                pickCommand.vertexArray = this._va[vaIndex];
                pickCommand.renderState = this._pickRS;
                pickCommand.shaderProgram = this._pickSP;
                pickCommand.uniformMap = uniforms;
                pickCommand.pass = pass;
                ++m;

                ++vaIndex;
            }
        }

        // Update per-instance attributes
        if (this._dirtyAttributes.length > 0) {
            attributes = this._dirtyAttributes;
            length = attributes.length;
            for (i = 0; i < length; ++i) {
                attribute = attributes[i];
                var value = attribute.value;
                var indices = attribute.indices;
                var indicesLength = indices.length;
                for (j = 0; j < indicesLength; ++j) {
                    index = indices[j];
                    var offset = index.offset;
                    var count = index.count;

                    var vaAttribute = index.attribute;
                    var componentDatatype = vaAttribute.componentDatatype;
                    var componentsPerAttribute = vaAttribute.componentsPerAttribute;

                    var typedArray = ComponentDatatype.createTypedArray(componentDatatype, count * componentsPerAttribute);
                    for (var k = 0; k < count; ++k) {
                        typedArray.set(value, k * componentsPerAttribute);
                    }

                    var offsetInBytes = offset * componentsPerAttribute * ComponentDatatype.getSizeInBytes(componentDatatype);
                    vaAttribute.vertexBuffer.copyFromArrayView(typedArray, offsetInBytes);
                }
                attribute.dirty = false;
            }

            attributes.length = 0;
        }

        var modelMatrix;
        if (this._numberOfInstances > 1 || frameState.mode !== SceneMode.SCENE3D) {
            modelMatrix = Matrix4.IDENTITY;
        } else {
            modelMatrix = this.modelMatrix;
        }

        if (!Matrix4.equals(modelMatrix, this._modelMatrix)) {
            Matrix4.clone(modelMatrix, this._modelMatrix);
            length = this._boundingSpheres.length;
            for (i = 0; i < length; ++i) {
                var boundingSphere = this._boundingSpheres[i];
                if (defined(boundingSphere)) {
                    this._boundingSphereWC[i] = BoundingSphere.transform(boundingSphere, modelMatrix, this._boundingSphereWC[i]);
                    if (!scene3DOnly) {
                        // TODO transform cv bounding sphere
                        this._boundingSphere2D[i] = BoundingSphere.clone(this._boundingSphereCV[i], this._boundingSphere2D[i]);
                        this._boundingSphere2D[i].center.x = 0.0;
                        this._boundingSphereMorph[i] = BoundingSphere.union(this._boundingSphereWC[i], this._boundingSphereCV[i]);
                    }
                }
            }
        }

        var boundingSpheres;
        if (frameState.mode === SceneMode.SCENE3D) {
            boundingSpheres = this._boundingSphereWC;
        } else if (frameState.mode === SceneMode.COLUMBUS_VIEW) {
            boundingSpheres = this._boundingSphereCV;
        } else if (frameState.mode === SceneMode.SCENE2D && defined(this._boundingSphere2D)) {
            boundingSpheres = this._boundingSphere2D;
        } else if (defined(this._boundingSphereMorph)) {
            boundingSpheres = this._boundingSphereMorph;
        }

        var passes = frameState.passes;
        if (passes.render) {
            length = colorCommands.length;
            for (i = 0; i < length; ++i) {
                colorCommands[i].modelMatrix = modelMatrix;
<<<<<<< HEAD
                colorCommands[i].boundingVolume = boundingSpheres[i];
=======
                colorCommands[i].boundingVolume = boundingSphere;
                colorCommands[i].cull = this.cull;
>>>>>>> ee2639c9
                colorCommands[i].debugShowBoundingVolume = this.debugShowBoundingVolume;

                commandList.push(colorCommands[i]);
            }
        }

        if (passes.pick) {
            length = pickCommands.length;
            for (i = 0; i < length; ++i) {
                pickCommands[i].modelMatrix = modelMatrix;
<<<<<<< HEAD
                pickCommands[i].boundingVolume = boundingSpheres[i];
=======
                pickCommands[i].boundingVolume = boundingSphere;
                pickCommands[i].cull = this.cull;
>>>>>>> ee2639c9

                commandList.push(pickCommands[i]);
            }
        }
    };

    function createGetFunction(name, perInstanceAttributes) {
        return function() {
            return perInstanceAttributes[name].value;
        };
    }

    function createSetFunction(name, perInstanceAttributes, dirtyList) {
        return function (value) {
            //>>includeStart('debug', pragmas.debug);
            if (!defined(value) || !defined(value.length) || value.length < 1 || value.length > 4) {
                throw new DeveloperError('value must be and array with length between 1 and 4.');
            }
            //>>includeEnd('debug');

            var attribute = perInstanceAttributes[name];
            attribute.value = value;
            if (!attribute.dirty) {
                dirtyList.push(attribute);
                attribute.dirty = true;
            }
        };
    }

    /**
     * Returns the modifiable per-instance attributes for a {@link GeometryInstance}.
     *
     * @param {Object} id The id of the {@link GeometryInstance}.
     * @returns {Object} The typed array in the attribute's format or undefined if the is no instance with id.
     *
     * @exception {DeveloperError} must call update before calling getGeometryInstanceAttributes.
     *
     * @example
     * var attributes = primitive.getGeometryInstanceAttributes('an id');
     * attributes.color = Cesium.ColorGeometryInstanceAttribute.toValue(Cesium.Color.AQUA);
     * attributes.show = Cesium.ShowGeometryInstanceAttribute.toValue(true);
     */
    Primitive.prototype.getGeometryInstanceAttributes = function(id) {
        //>>includeStart('debug', pragmas.debug);
        if (!defined(id)) {
            throw new DeveloperError('id is required');
        }
        if (!defined(this._perInstanceAttributeLocations)) {
            throw new DeveloperError('must call update before calling getGeometryInstanceAttributes');
        }
        //>>includeEnd('debug');

        var index = -1;
        var lastIndex = this._lastPerInstanceAttributeIndex;
        var ids = this._instanceIds;
        var length = ids.length;
        for (var i = 0; i < length; ++i) {
            var curIndex = (lastIndex + i) % length;
            if (id === ids[curIndex]) {
                index = curIndex;
                break;
            }
        }

        if (index === -1) {
            return undefined;
        }

        var perInstanceAttributes = this._perInstanceAttributeLocations[index];
        var attributes = {};
        var properties = {};
        var hasProperties = false;

        for (var name in perInstanceAttributes) {
            if (perInstanceAttributes.hasOwnProperty(name)) {
                hasProperties = true;
                properties[name] = {
                    get : createGetFunction(name, perInstanceAttributes),
                    set : createSetFunction(name, perInstanceAttributes, this._dirtyAttributes)
                };
            }
        }

        if (hasProperties) {
            defineProperties(attributes, properties);
        }

        this._lastPerInstanceAttributeIndex = index;

        return attributes;
    };

    /**
     * Returns true if this object was destroyed; otherwise, false.
     * <p>
     * If this object was destroyed, it should not be used; calling any function other than
     * <code>isDestroyed</code> will result in a {@link DeveloperError} exception.
     * </p>
     *
     * @returns {Boolean} <code>true</code> if this object was destroyed; otherwise, <code>false</code>.
     *
     * @see Primitive#destroy
     */
    Primitive.prototype.isDestroyed = function() {
        return false;
    };

    /**
     * Destroys the WebGL resources held by this object.  Destroying an object allows for deterministic
     * release of WebGL resources, instead of relying on the garbage collector to destroy this object.
     * <p>
     * Once an object is destroyed, it should not be used; calling any function other than
     * <code>isDestroyed</code> will result in a {@link DeveloperError} exception.  Therefore,
     * assign the return value (<code>undefined</code>) to the object as done in the example.
     * </p>
     *
     * @returns {undefined}
     *
     * @exception {DeveloperError} This object was destroyed, i.e., destroy() was called.
     *
     * @see Primitive#isDestroyed
     *
     * @example
     * e = e && e.destroy();
     */
    Primitive.prototype.destroy = function() {
        var length;
        var i;

        this._sp = this._sp && this._sp.destroy();
        this._pickSP = this._pickSP && this._pickSP.destroy();

        var va = this._va;
        length = va.length;
        for (i = 0; i < length; ++i) {
            va[i].destroy();
        }
        this._va = undefined;

        var pickIds = this._pickIds;
        length = pickIds.length;
        for (i = 0; i < length; ++i) {
            pickIds[i].destroy();
        }
        this._pickIds = undefined;

        return destroyObject(this);
    };

    return Primitive;
});<|MERGE_RESOLUTION|>--- conflicted
+++ resolved
@@ -1135,12 +1135,8 @@
             length = colorCommands.length;
             for (i = 0; i < length; ++i) {
                 colorCommands[i].modelMatrix = modelMatrix;
-<<<<<<< HEAD
-                colorCommands[i].boundingVolume = boundingSpheres[i];
-=======
-                colorCommands[i].boundingVolume = boundingSphere;
+                colorCommands[i].boundingVolume = boundingSphere[i];
                 colorCommands[i].cull = this.cull;
->>>>>>> ee2639c9
                 colorCommands[i].debugShowBoundingVolume = this.debugShowBoundingVolume;
 
                 commandList.push(colorCommands[i]);
@@ -1151,12 +1147,8 @@
             length = pickCommands.length;
             for (i = 0; i < length; ++i) {
                 pickCommands[i].modelMatrix = modelMatrix;
-<<<<<<< HEAD
-                pickCommands[i].boundingVolume = boundingSpheres[i];
-=======
-                pickCommands[i].boundingVolume = boundingSphere;
+                pickCommands[i].boundingVolume = boundingSphere[i];
                 pickCommands[i].cull = this.cull;
->>>>>>> ee2639c9
 
                 commandList.push(pickCommands[i]);
             }
