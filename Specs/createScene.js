/*global define*/
define([
        'Core/Cartesian2',
        'Core/clone',
        'Core/defaultValue',
        'Core/defined',
        'Scene/Scene',
        'Specs/createCanvas',
        'Specs/destroyCanvas'
    ], function(
        Cartesian2,
        clone,
        defaultValue,
        defined,
        Scene,
        createCanvas,
        destroyCanvas) {
    'use strict';

// TODO: Pass in stub context from Spec directory so it's not included in release builds
// TODO: Search for all calls to renderForSpecs.  Replace original renderForSpecs with version that doesn't readPixels.
// TODO: merge into 3d-tiles branch
// TODO: tech blog post?
// TODO: Test with WebGL 2 now or later?
// TODO: Update https://github.com/AnalyticalGraphicsInc/cesium/tree/master/Documentation/Contributors/TestingGuide with when/why to use these
//    * index.html and command line:  npm run test-webgl-stub

    function createScene(options) {
        options = defaultValue(options, {});

        // save the canvas so we don't try to clone an HTMLCanvasElement
        var canvas = defined(options.canvas) ? options.canvas : createCanvas();
        options.canvas = undefined;

        options = clone(options, true);

        options.canvas = canvas;
        options.contextOptions = defaultValue(options.contextOptions, {});

        var contextOptions = options.contextOptions;
        contextOptions.webgl = defaultValue(contextOptions.webgl, {});
        contextOptions.webgl.antialias = defaultValue(contextOptions.webgl.antialias, false);
<<<<<<< HEAD
        contextOptions.webglStub = !!window.webglStub;
=======
        contextOptions.webgl.stencil = defaultValue(contextOptions.webgl.stencil, true);
>>>>>>> 403af692

        var scene = new Scene(options);

        if (window.webglValidation) {
            var context = scene.context;
            context.validateShaderProgram = true;
            context.validateFramebuffer = true;
            context.logShaderCompilation = true;
            context.throwOnWebGLError = true;
        }

        // Add functions for test
        scene.destroyForSpecs = function() {
            var canvas = this.canvas;
            this.destroy();
            destroyCanvas(canvas);
        };

        scene.renderForSpecs = function(time) {
            this.initializeFrame();
            this.render(time);
            return this.context.readPixels();
        };

        scene.rethrowRenderErrors = defaultValue(options.rethrowRenderErrors, true);

        return scene;
    }

    return createScene;
});<|MERGE_RESOLUTION|>--- conflicted
+++ resolved
@@ -40,11 +40,8 @@
         var contextOptions = options.contextOptions;
         contextOptions.webgl = defaultValue(contextOptions.webgl, {});
         contextOptions.webgl.antialias = defaultValue(contextOptions.webgl.antialias, false);
-<<<<<<< HEAD
+        contextOptions.webgl.stencil = defaultValue(contextOptions.webgl.stencil, true);
         contextOptions.webglStub = !!window.webglStub;
-=======
-        contextOptions.webgl.stencil = defaultValue(contextOptions.webgl.stencil, true);
->>>>>>> 403af692
 
         var scene = new Scene(options);
 
