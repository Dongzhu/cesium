import { ArcGISTiledElevationTerrainProvider } from "../../Source/Cesium.js";
import { DefaultProxy } from "../../Source/Cesium.js";
import { GeographicTilingScheme } from "../../Source/Cesium.js";
import { HeightmapTerrainData } from "../../Source/Cesium.js";
import { Math as CesiumMath } from "../../Source/Cesium.js";
import { Request } from "../../Source/Cesium.js";
import { RequestScheduler } from "../../Source/Cesium.js";
import { Resource } from "../../Source/Cesium.js";
import { RuntimeError } from "../../Source/Cesium.js";
import { TerrainProvider } from "../../Source/Cesium.js";
import { WebMercatorTilingScheme } from "../../Source/Cesium.js";
import pollToPromise from "../pollToPromise.js";

describe("Core/ArcGISTiledElevationTerrainProvider", function () {
  var lercTileUrl = "Data/Images/Red16x16.png";
  var availability;
  var metadata;

  beforeEach(function () {
    availability = {
      data: [],
    };
    availability.data.length = 128 * 128;
    availability.data.fill(1);

    metadata = {
      currentVersion: 10.3,
      serviceDescription: "Test",
      name: "Test",
      description: "Test",
      extent: {
        xmin: -2.0037507842788246e7,
        ymin: -2.0037508659999996e7,
        xmax: 2.0037509157211754e7,
        ymax: 2.0037508340000004e7,
        spatialReference: {
          wkid: 102100,
          latestWkid: 3857,
        },
      },
      bandCount: 1,
      copyrightText:
        "Source: USGS, NGA, NASA, CGIAR, GEBCO,N Robinson,NCEAS,NLS,OS,NMA,Geodatastyrelsen and the GIS User Community",
      minValues: [-450],
      maxValues: [8700],
      capabilities: "Image,Tilemap,Mensuration",
      tileInfo: {
        rows: 256,
        cols: 256,
        format: "LERC",
        lods: [
          {
            level: 0,
            resolution: 156543.03392800014,
            scale: 5.91657527591555e8,
          },
          {
            level: 1,
            resolution: 78271.51696399994,
            scale: 2.95828763795777e8,
          },
          {
            level: 2,
            resolution: 39135.75848200009,
            scale: 1.47914381897889e8,
          },
          {
            level: 3,
            resolution: 19567.87924099992,
            scale: 7.3957190948944e7,
          },
          {
            level: 4,
            resolution: 9783.93962049996,
            scale: 3.6978595474472e7,
          },
          {
            level: 5,
            resolution: 4891.96981024998,
            scale: 1.8489297737236e7,
          },
          {
            level: 6,
            resolution: 2445.98490512499,
            scale: 9244648.868618,
          },
          {
            level: 7,
            resolution: 1222.992452562495,
            scale: 4622324.434309,
          },
          {
            level: 8,
            resolution: 611.4962262813797,
            scale: 2311162.217155,
          },
          {
            level: 9,
            resolution: 305.74811314055756,
            scale: 1155581.108577,
          },
          {
            level: 10,
            resolution: 152.87405657041106,
            scale: 577790.554289,
          },
          {
            level: 11,
            resolution: 76.43702828507324,
            scale: 288895.277144,
          },
          {
            level: 12,
            resolution: 38.21851414253662,
            scale: 144447.638572,
          },
          {
            level: 13,
            resolution: 19.10925707126831,
            scale: 72223.819286,
          },
          {
            level: 14,
            resolution: 9.554628535634155,
            scale: 36111.909643,
          },
          {
            level: 15,
            resolution: 4.77731426794937,
            scale: 18055.954822,
          },
          {
            level: 16,
            resolution: 2.388657133974685,
            scale: 9027.977411,
          },
        ],
      },
      spatialReference: {
        wkid: 3857,
        latestWkid: 3857,
      },
    };

    RequestScheduler.clearForSpecs();
    Resource._Implementations.loadWithXhr = function (
      url,
      responseType,
      method,
      data,
      headers,
      deferred,
      overrideMimeType
    ) {
      // Tile request
      if (url.indexOf("/tile/") !== -1) {
        Resource._DefaultImplementations.loadWithXhr(
          lercTileUrl,
          responseType,
          method,
          data,
          headers,
          deferred,
          overrideMimeType
        );
        return;
      }

      // Availability request
      if (url.indexOf("/tilemap/") !== -1) {
        setTimeout(function () {
          deferred.resolve(JSON.stringify(availability));
        }, 1);
        return;
      }

      // Metadata
      setTimeout(function () {
        deferred.resolve(JSON.stringify(metadata));
      }, 1);
    };
  });

  afterEach(function () {
    Resource._Implementations.createImage =
      Resource._DefaultImplementations.createImage;
    Resource._Implementations.loadWithXhr =
      Resource._DefaultImplementations.loadWithXhr;
  });

  function createRequest() {
    return new Request({
      throttleByServer: true,
    });
  }

  it("conforms to TerrainProvider interface", function () {
    expect(ArcGISTiledElevationTerrainProvider).toConformToInterface(
      TerrainProvider
    );
  });

  it("constructor throws if url is not provided", function () {
    expect(function () {
      return new ArcGISTiledElevationTerrainProvider();
    }).toThrowDeveloperError();

    expect(function () {
      return new ArcGISTiledElevationTerrainProvider({});
    }).toThrowDeveloperError();
  });

  it("resolves readyPromise", function () {
    var provider = new ArcGISTiledElevationTerrainProvider({
      url: "made/up/url",
    });

    return provider.readyPromise.then(function (result) {
      expect(result).toBe(true);
      expect(provider.ready).toBe(true);
    });
  });

  it("resolves readyPromise with Resource", function () {
    var resource = new Resource({
      url: "made/up/url",
    });

    var provider = new ArcGISTiledElevationTerrainProvider({
      url: resource,
    });

    return provider.readyPromise.then(function (result) {
      expect(result).toBe(true);
      expect(provider.ready).toBe(true);
    });
  });

  it("has error event", function () {
    var provider = new ArcGISTiledElevationTerrainProvider({
      url: "made/up/url",
    });
    expect(provider.errorEvent).toBeDefined();
    expect(provider.errorEvent).toBe(provider.errorEvent);
  });

  it("returns reasonable geometric error for various levels", function () {
    var provider = new ArcGISTiledElevationTerrainProvider({
      url: "made/up/url",
    });

    return pollToPromise(function () {
      return provider.ready;
    }).then(function () {
      expect(provider.getLevelMaximumGeometricError(0)).toBeGreaterThan(0.0);
      expect(provider.getLevelMaximumGeometricError(0)).toEqualEpsilon(
        provider.getLevelMaximumGeometricError(1) * 2.0,
        CesiumMath.EPSILON10
      );
      expect(provider.getLevelMaximumGeometricError(1)).toEqualEpsilon(
        provider.getLevelMaximumGeometricError(2) * 2.0,
        CesiumMath.EPSILON10
      );
    });
  });

  it("getLevelMaximumGeometricError must not be called before isReady returns true", function () {
    var provider = new ArcGISTiledElevationTerrainProvider({
      url: "made/up/url",
    });

    expect(function () {
      provider.getLevelMaximumGeometricError(0);
    }).toThrowDeveloperError();
  });

  it("getTilingScheme must not be called before isReady returns true", function () {
    var provider = new ArcGISTiledElevationTerrainProvider({
      url: "made/up/url",
    });

    expect(function () {
      return provider.tilingScheme;
    }).toThrowDeveloperError();
  });

  it("logo is undefined if credit is not provided", function () {
    delete metadata.copyrightText;
    var provider = new ArcGISTiledElevationTerrainProvider({
      url: "made/up/url",
    });
    return pollToPromise(function () {
      return provider.ready;
    }).then(function () {
      expect(provider.credit).toBeUndefined();
    });
  });

  it("logo is defined if credit is provided", function () {
    var provider = new ArcGISTiledElevationTerrainProvider({
      url: "made/up/url",
      credit: "thanks to our awesome made up contributors!",
    });
    return pollToPromise(function () {
      return provider.ready;
    }).then(function () {
      expect(provider.credit).toBeDefined();
    });
  });

  it("does not have a water mask", function () {
    var provider = new ArcGISTiledElevationTerrainProvider({
      url: "made/up/url",
    });
    expect(provider.hasWaterMask).toBe(false);
  });

  it("is not ready immediately", function () {
    var provider = new ArcGISTiledElevationTerrainProvider({
      url: "made/up/url",
    });
    expect(provider.ready).toBe(false);
  });

  it("detects WebMercator tiling scheme", function () {
    var baseUrl = "made/up/url";

    var terrainProvider = new ArcGISTiledElevationTerrainProvider({
      url: baseUrl,
    });

    return pollToPromise(function () {
      return terrainProvider.ready;
    }).then(function () {
      expect(terrainProvider.tilingScheme).toBeInstanceOf(
        WebMercatorTilingScheme
      );
    });
  });

  it("detects Geographic tiling scheme", function () {
    var baseUrl = "made/up/url";

    metadata.spatialReference.latestWkid = 4326;

    var terrainProvider = new ArcGISTiledElevationTerrainProvider({
      url: baseUrl,
    });

    return pollToPromise(function () {
      return terrainProvider.ready;
    }).then(function () {
      expect(terrainProvider.tilingScheme).toBeInstanceOf(
        GeographicTilingScheme
      );
    });
  });

  it("raises an error if the SRS is not supported", function () {
    var baseUrl = "made/up/url";

    metadata.spatialReference.latestWkid = 1234;

    var terrainProvider = new ArcGISTiledElevationTerrainProvider({
      url: baseUrl,
    });

<<<<<<< HEAD
    return terrainProvider.readyPromise
        .then(fail)
        .catch(function(error) {
            expect(error).toBeInstanceOf(RuntimeError);
        });
});
=======
    return terrainProvider.readyPromise.then(fail).otherwise(function (error) {
      expect(error).toBeInstanceOf(RuntimeError);
    });
  });
>>>>>>> 2fd0e8f7

  it("raises an error if tileInfo missing", function () {
    var baseUrl = "made/up/url";

    delete metadata.tileInfo;

    var terrainProvider = new ArcGISTiledElevationTerrainProvider({
      url: baseUrl,
    });

<<<<<<< HEAD
    return terrainProvider.readyPromise
        .then(fail)
        .catch(function(error) {
            expect(error).toBeInstanceOf(RuntimeError);
        });
});
=======
    return terrainProvider.readyPromise.then(fail).otherwise(function (error) {
      expect(error).toBeInstanceOf(RuntimeError);
    });
  });
>>>>>>> 2fd0e8f7

  it("checks availability if TileMap capability exists", function () {
    var baseUrl = "made/up/url";

    var terrainProvider = new ArcGISTiledElevationTerrainProvider({
      url: baseUrl,
    });

    return pollToPromise(function () {
      return terrainProvider.ready;
    }).then(function () {
      expect(terrainProvider._hasAvailability).toBe(true);
      expect(terrainProvider._tilesAvailable).toBeDefined();
      expect(terrainProvider._tilesAvailablityLoaded).toBeDefined();
    });
  });

  it("does not check availability if TileMap capability is missing", function () {
    var baseUrl = "made/up/url";

    metadata.capabilities = "Image,Mensuration";

    var terrainProvider = new ArcGISTiledElevationTerrainProvider({
      url: baseUrl,
    });

    return pollToPromise(function () {
      return terrainProvider.ready;
    }).then(function () {
      expect(terrainProvider._hasAvailability).toBe(false);
      expect(terrainProvider._tilesAvailable).toBeUndefined();
      expect(terrainProvider._tilesAvailablityLoaded).toBeUndefined();
    });
  });

  describe("requestTileGeometry", function () {
    it("must not be called before isReady returns true", function () {
      var terrainProvider = new ArcGISTiledElevationTerrainProvider({
        url: "made/up/url",
        proxy: new DefaultProxy("/proxy/"),
      });

      expect(function () {
        terrainProvider.requestTileGeometry(0, 0, 0);
      }).toThrowDeveloperError();
    });

    it("provides HeightmapTerrainData", function () {
      var baseUrl = "made/up/url";

      var terrainProvider = new ArcGISTiledElevationTerrainProvider({
        url: baseUrl,
      });

      return pollToPromise(function () {
        return terrainProvider.ready;
      })
        .then(function () {
          var promise = terrainProvider.requestTileGeometry(0, 0, 0);
          RequestScheduler.update();
          return promise;
        })
        .then(function (loadedData) {
          expect(loadedData).toBeInstanceOf(HeightmapTerrainData);
        });
    });

    it("returns undefined if too many requests are already in progress", function () {
      var baseUrl = "made/up/url";

      var deferreds = [];

      Resource._Implementations.createImage = function (
        request,
        crossOrigin,
        deferred
      ) {
        // Do nothing, so requests never complete
        deferreds.push(deferred);
      };

      var terrainProvider = new ArcGISTiledElevationTerrainProvider({
        url: baseUrl,
      });

      return pollToPromise(function () {
        return terrainProvider.ready;
      }).then(function () {
        var promise;
        var i;
        for (i = 0; i < RequestScheduler.maximumRequestsPerServer; ++i) {
          promise = terrainProvider.requestTileGeometry(
            0,
            0,
            0,
            createRequest()
          );
        }
        RequestScheduler.update();
        expect(promise).toBeDefined();

        promise = terrainProvider.requestTileGeometry(0, 0, 0, createRequest());
        expect(promise).toBeUndefined();

        for (i = 0; i < deferreds.length; ++i) {
          deferreds[i].resolve();
        }
      });
    });
  });
});<|MERGE_RESOLUTION|>--- conflicted
+++ resolved
@@ -365,19 +365,10 @@
       url: baseUrl,
     });
 
-<<<<<<< HEAD
-    return terrainProvider.readyPromise
-        .then(fail)
-        .catch(function(error) {
-            expect(error).toBeInstanceOf(RuntimeError);
-        });
-});
-=======
-    return terrainProvider.readyPromise.then(fail).otherwise(function (error) {
+    return terrainProvider.readyPromise.then(fail).catch(function (error) {
       expect(error).toBeInstanceOf(RuntimeError);
     });
   });
->>>>>>> 2fd0e8f7
 
   it("raises an error if tileInfo missing", function () {
     var baseUrl = "made/up/url";
@@ -388,19 +379,10 @@
       url: baseUrl,
     });
 
-<<<<<<< HEAD
-    return terrainProvider.readyPromise
-        .then(fail)
-        .catch(function(error) {
-            expect(error).toBeInstanceOf(RuntimeError);
-        });
-});
-=======
-    return terrainProvider.readyPromise.then(fail).otherwise(function (error) {
+    return terrainProvider.readyPromise.then(fail).catch(function (error) {
       expect(error).toBeInstanceOf(RuntimeError);
     });
   });
->>>>>>> 2fd0e8f7
 
   it("checks availability if TileMap capability exists", function () {
     var baseUrl = "made/up/url";
