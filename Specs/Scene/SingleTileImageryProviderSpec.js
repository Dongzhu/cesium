/*global defineSuite*/
defineSuite([
         'Scene/SingleTileImageryProvider',
         'Core/defined',
         'Core/jsonp',
         'Core/loadImage',
         'Core/DefaultProxy',
         'Core/Extent',
         'Scene/GeographicTilingScheme',
         'Scene/Imagery',
         'Scene/ImageryLayer',
         'Scene/ImageryProvider',
         'Scene/ImageryState',
         'ThirdParty/when'
     ], function(
         SingleTileImageryProvider,
         defined,
         jsonp,
         loadImage,
         DefaultProxy,
         Extent,
         GeographicTilingScheme,
         Imagery,
         ImageryLayer,
         ImageryProvider,
         ImageryState,
         when) {
    "use strict";
    /*global jasmine,describe,xdescribe,it,xit,expect,beforeEach,afterEach,beforeAll,afterAll,spyOn,runs,waits,waitsFor*/

    afterEach(function() {
        jsonp.loadAndExecuteScript = jsonp.defaultLoadAndExecuteScript;
        loadImage.createImage = loadImage.defaultCreateImage;
    });

    it('conforms to ImageryProvider interface', function() {
        expect(SingleTileImageryProvider).toConformToInterface(ImageryProvider);
    });

    it('properties are gettable', function() {
        var url = 'Data/Images/Red16x16.png';
        var extent = new Extent(0.1, 0.2, 0.3, 0.4);
        var credit = 'hi';
        var provider = new SingleTileImageryProvider({
            url : url,
            extent : extent,
            credit : credit
        });

        expect(provider.url).toEqual(url);
        expect(provider.extent).toEqual(extent);

        waitsFor(function() {
            return provider.ready;
        }, 'imagery provider to become ready');

        runs(function() {
<<<<<<< HEAD
            expect(provider.tilingScheme).toBeInstanceOf(GeographicTilingScheme);
            expect(provider.tilingScheme.getExtent()).toEqual(extent);
            expect(provider.tileWidth).toEqual(16);
            expect(provider.tileHeight).toEqual(16);
            expect(provider.maximumLevel).toEqual(0);
            expect(provider.tileDiscardPolicy).toBeUndefined();
=======
            expect(provider.getTilingScheme()).toBeInstanceOf(GeographicTilingScheme);
            expect(provider.getTilingScheme().extent).toEqual(extent);
            expect(provider.getTileWidth()).toEqual(16);
            expect(provider.getTileHeight()).toEqual(16);
            expect(provider.getMaximumLevel()).toEqual(0);
            expect(provider.getTileDiscardPolicy()).toBeUndefined();
>>>>>>> 98a414a2
        });
    });

    it('url is required', function() {
        function constructWithoutUrl() {
            return new SingleTileImageryProvider({});
        }
        expect(constructWithoutUrl).toThrowDeveloperError();
    });

    it('requests the single image immediately upon construction', function() {
        var imageUrl = 'Data/Images/Red16x16.png';

        var calledCreateImage = false;
        loadImage.createImage = function(url, crossOrigin, deferred) {
            expect(url).toEqual(imageUrl);
            calledCreateImage = true;
            return loadImage.defaultCreateImage(url, crossOrigin, deferred);
        };

        var provider = new SingleTileImageryProvider({
            url : imageUrl
        });

        expect(calledCreateImage).toEqual(true);

        waitsFor(function() {
            return provider.ready;
        }, 'imagery provider to become ready');

        var tile000Image;

        runs(function() {
            when(provider.requestImage(0, 0, 0), function(image) {
                tile000Image = image;
            }, 'requested tile to be loaded');
        });

        waitsFor(function() {
            return defined(tile000Image);
        });

        runs(function() {
            expect(tile000Image).toBeInstanceOf(Image);
        });
    });

    it('turns the supplied credit into a logo', function() {
        var provider = new SingleTileImageryProvider({
            url : 'Data/Images/Red16x16.png'
        });

        waitsFor(function() {
            return provider.ready;
        }, 'imagery provider to become ready');

        var providerWithCredit;

        runs(function() {
            expect(provider.credit).toBeUndefined();

            providerWithCredit = new SingleTileImageryProvider({
                url : 'Data/Images/Red16x16.png',
                credit : 'Thanks to our awesome made up source of this imagery!'
            });
        });

        waitsFor(function() {
            return providerWithCredit.ready;
        }, 'imagery provider to become ready');

        runs(function() {
            expect(providerWithCredit.credit).toBeDefined();
        });
    });

    it('routes requests through a proxy if one is specified', function() {
        var calledCreateImage = false;

        loadImage.createImage = function(url, crossOrigin, deferred) {
            expect(url.indexOf(proxy.getURL('Data/Images/Red16x16.png'))).toEqual(0);

            calledCreateImage = true;
            deferred.resolve();
            return undefined;
        };

        var proxy = new DefaultProxy('/proxy/');
        var provider = new SingleTileImageryProvider({
            url : 'Data/Images/Red16x16.png',
            proxy : proxy
        });

        expect(provider).toBeDefined();
        expect(provider.proxy).toEqual(proxy);
        expect(calledCreateImage).toEqual(true);
    });

    it('raises error event when image cannot be loaded', function() {
        var provider = new SingleTileImageryProvider({
            url : 'made/up/url'
        });

        var layer = new ImageryLayer(provider);

        var tries = 0;
        provider.errorEvent.addEventListener(function(error) {
            expect(error.timesRetried).toEqual(tries);
            ++tries;
            if (tries < 3) {
                error.retry = true;
            }
        });

        loadImage.createImage = function(url, crossOrigin, deferred) {
            // Succeed after 2 tries
            if (tries === 2) {
                // valid URL
                return loadImage.defaultCreateImage('Data/Images/Red16x16.png', crossOrigin, deferred);
            }

            // invalid URL
            return loadImage.defaultCreateImage(url, crossOrigin, deferred);
        };

        waitsFor(function() {
            return provider.ready;
        }, 'imagery provider to become ready');

        var imagery;
        runs(function() {
            imagery = new Imagery(layer, 0, 0, 0);
            imagery.addReference();
            layer._requestImagery(imagery);
        });

        waitsFor(function() {
            return imagery.state === ImageryState.RECEIVED;
        }, 'image to load');

        runs(function() {
            expect(imagery.image).toBeInstanceOf(Image);
            expect(tries).toEqual(2);
            imagery.releaseReference();
        });
    });
});<|MERGE_RESOLUTION|>--- conflicted
+++ resolved
@@ -55,21 +55,12 @@
         }, 'imagery provider to become ready');
 
         runs(function() {
-<<<<<<< HEAD
             expect(provider.tilingScheme).toBeInstanceOf(GeographicTilingScheme);
-            expect(provider.tilingScheme.getExtent()).toEqual(extent);
+            expect(provider.tilingScheme.extent).toEqual(extent);
             expect(provider.tileWidth).toEqual(16);
             expect(provider.tileHeight).toEqual(16);
             expect(provider.maximumLevel).toEqual(0);
             expect(provider.tileDiscardPolicy).toBeUndefined();
-=======
-            expect(provider.getTilingScheme()).toBeInstanceOf(GeographicTilingScheme);
-            expect(provider.getTilingScheme().extent).toEqual(extent);
-            expect(provider.getTileWidth()).toEqual(16);
-            expect(provider.getTileHeight()).toEqual(16);
-            expect(provider.getMaximumLevel()).toEqual(0);
-            expect(provider.getTileDiscardPolicy()).toBeUndefined();
->>>>>>> 98a414a2
         });
     });
 
