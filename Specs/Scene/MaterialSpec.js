/*global defineSuite*/
defineSuite([
        'Scene/Material',
        'Scene/Polygon',
        '../Specs/createContext',
        '../Specs/sceneState',
        'Core/Cartesian3',
        'Core/Cartographic',
        'Core/Ellipsoid',
        'Core/Matrix4',
        'Core/Math'
    ], function(
        Material,
        Polygon,
        createContext,
        sceneState,
        Cartesian3,
        Cartographic,
        Ellipsoid,
        Matrix4,
        CesiumMath) {
    "use strict";
    /*global it,expect*/

<<<<<<< HEAD

    var context = createContext();
    var polygon = new Polygon();
    var camera = {
        eye : new Cartesian3(1.02, 0.0, 0.0),
        target : Cartesian3.ZERO,
        up : Cartesian3.UNIT_Z
    };
    var us = context.getUniformState();
    us.setView(Matrix4.fromCamera({
        eye : camera.eye,
        target : camera.target,
        up : camera.up
    }));
    us.setProjection(Matrix4.computePerspectiveFieldOfView(CesiumMath.toRadians(60.0), 1.0, 0.01, 10.0));

    var ellipsoid = Ellipsoid.UNIT_SPHERE;
    polygon.ellipsoid = ellipsoid;
    polygon.granularity = CesiumMath.toRadians(20.0);
    polygon.setPositions([
        ellipsoid.cartographicToCartesian(Cartographic.fromDegrees(-50.0, -50.0, 0.0)),
        ellipsoid.cartographicToCartesian(Cartographic.fromDegrees(50.0, -50.0, 0.0)),
        ellipsoid.cartographicToCartesian(Cartographic.fromDegrees(50.0, 50.0, 0.0)),
        ellipsoid.cartographicToCartesian(Cartographic.fromDegrees(-50.0, 50.0, 0.0))
    ]);

    var renderMaterial = function(material) {
        polygon.material = material;

        context.clear();
        expect(context.readPixels()).toEqual([0, 0, 0, 0]);

        polygon.update(context, sceneState);
        polygon.render(context, us);
        return context.readPixels();
    };

    it('draws all base material types', function() {
        var materialTypes = ['Color', 'Image', 'DiffuseMap', 'AlphaMap', 'SpecularMap', 'EmissionMap',
            'BumpMap', 'NormalMap','Reflection', 'Refraction', 'Fresnel', 'Brick', 'Wood', 'Asphalt',
            'Cement', 'Grass', 'Stripe', 'Checkerboard','Dot','TieDye', 'Facet', 'Blob'];

        for (var i = 0; i < materialTypes.length; i++) {
            var materialId = materialTypes[i];
            var material = new Material({
                context : context,
                strict : true,
                fabric : {
                    "id" : materialId
                }
            });
            var pixel = renderMaterial(material);
            expect(pixel).not.toEqual([0, 0, 0, 0]);
        }
=======
    var context;

    it('initializem suite', function() {
        context = createContext();
    });

    function verifyMaterial(id) {
        var material = new Material({
            context : context,
            strict : true,
            fabric : {
                "id" : id
            }
        });
        var pixel = renderMaterial(material, context);
        expect(pixel).not.toEqual([0, 0, 0, 0]);
    }

    it('draws Color built-in material', function() {
        verifyMaterial('Color');
    });

    it('draws Image built-in material', function() {
        verifyMaterial('Image');
    });

    it('draws DiffuseMap built-in material', function() {
        verifyMaterial('DiffuseMap');
    });

    it('draws AlphaMap built-in material', function() {
        verifyMaterial('AlphaMap');
    });

    it('draws SpecularMap built-in material', function() {
        verifyMaterial('SpecularMap');
    });

    it('draws EmissionMap built-in material', function() {
        verifyMaterial('EmissionMap');
    });

    it('draws BumpMap built-in material', function() {
        verifyMaterial('BumpMap');
    });

    it('draws NormalMap built-in material', function() {
        verifyMaterial('NormalMap');
    });

    it('draws Reflection built-in material', function() {
        verifyMaterial('Reflection');
    });

    it('draws Refraction built-in material', function() {
        verifyMaterial('Refraction');
    });

    it('draws Fresnel built-in material', function() {
        verifyMaterial('Fresnel');
    });

    it('draws Brick built-in material', function() {
        verifyMaterial('Brick');
    });

    it('draws Wood built-in material', function() {
        verifyMaterial('Wood');
    });

    it('draws Asphalt built-in material', function() {
        verifyMaterial('Asphalt');
    });

    it('draws Cement built-in material', function() {
        verifyMaterial('Cement');
    });

    it('draws Grass built-in material', function() {
        verifyMaterial('Grass');
    });

    it('draws Stripe built-in material', function() {
        verifyMaterial('Stripe');
    });

    it('draws Checkerboard built-in material', function() {
        verifyMaterial('Checkerboard');
    });

    it('draws Dot built-in material', function() {
        verifyMaterial('Dot');
    });

    it('draws TieDye built-in material', function() {
        verifyMaterial('TieDye');
    });

    it('draws Facet built-in material', function() {
        verifyMaterial('Facet');
    });

    it('draws Blob built-in material', function() {
        verifyMaterial('Blob');
>>>>>>> e5256403
    });

    it('gets the material id', function() {
        var material = new Material({
            context : context,
            strict : true,
            fabric : {
                "id" : "Color"
            }
        });
        expect(material.getId()).toEqual("Color");
    });
    it('creates a new material type and builds off of it', function() {
        var material1 = new Material({
            context : context,
            strict : true,
            fabric : {
                "id" : "New",
                "components" : {
                    "diffuse" : "vec3(0.0, 0.0, 0.0)"
                }
            }
        });

        var material2 = new Material({
            context : context,
            strict : true,
            fabric : {
                "materials" : {
                    "first" : {
                        "id" : "New"
                    }
                },
                "components" : {
                    "diffuse" : "first.diffuse"
                }
            }
        });

        var pixel1 = renderMaterial(material1);
        expect(pixel1).not.toEqual([0, 0, 0, 0]);
        var pixel2 = renderMaterial(material2);
        expect(pixel2).not.toEqual([0, 0, 0, 0]);
    });

    it('accesses material properties after construction', function() {
        var material = new Material({
            context : context,
            strict : true,
            fabric : {
                "materials" : {
                    "first" : {
                        "id" : "DiffuseMap"
                    }
                },
                "uniforms" : {
                    "value" : {
                        "x" : 0.0,
                        "y" : 0.0,
                        "z" : 0.0
                    }
                },
                "components" : {
                    "diffuse" : "value + first.diffuse"
                }
            }
        });
        material.uniforms.value.x = 1.0;
        material.materials.first.uniforms.repeat.x = 2.0;

        var pixel = renderMaterial(material);
        expect(pixel).not.toEqual([0, 0, 0, 0]);
    });

    it('creates a material inside a material inside a material', function () {
        var material = new Material({
            context : context,
            strict : true,
            fabric : {
                "materials" : {
                    "first" : {
                        "materials" : {
                            "second" : {
                                "components" : {
                                    "diffuse" : "vec3(0.0, 0.0, 0.0)"
                                }
                            }
                        },
                        "components" : {
                            "diffuse" : "second.diffuse"
                        }
                    }
                },
                "components" : {
                    "diffuse" : "first.diffuse"
                }
            }
        });
        var pixel = renderMaterial(material);
        expect(pixel).not.toEqual([0, 0, 0, 0]);
    });

    it('creates a material with an image uniform', function () {
        var material = new Material({
            context : context,
            strict : true,
            fabric : {
                "id" : "DiffuseMap",
                "uniforms" : {
                    "image" :  "./Data/Images/Blue.png"
                }
            }
        });
        var pixel = renderMaterial(material);
        expect(pixel).not.toEqual([0, 0, 0, 0]);
    });

    it('creates a material with a cube map uniform' , function () {
        var material = new Material({
            context : context,
            strict : true,
            fabric : {
                "id" : "Reflection",
                "uniforms" : {
                    "cubeMap" : {
                        "positiveX" : "./Data/Images/Blue.png",
                        "negativeX" : "./Data/Images/Blue.png",
                        "positiveY" : "./Data/Images/Blue.png",
                        "negativeY" : "./Data/Images/Blue.png",
                        "positiveZ" : "./Data/Images/Blue.png",
                        "negativeZ" : "./Data/Images/Blue.png"
                    }
                }
            }
        });
        var pixel = renderMaterial(material);
        expect(pixel).not.toEqual([0, 0, 0, 0]);
    });
    it('creates a material with a boolean uniform', function () {
        var material = new Material({
            context : context,
            strict : true,
            fabric : {
                "uniforms" : {
                    "value" : true
                },
                "components" : {
                    "diffuse" : "float(value) * vec3(1.0)"
                }
            }
        });
        var pixel = renderMaterial(material);
        expect(pixel).not.toEqual([0, 0, 0, 0]);
    });

    it('create a material with a matrix uniform', function () {
        var material1 = new Material({
            context : context,
            strict : true,
            fabric : {
                "uniforms" : {
                    "value" : [0.5, 0.5, 0.5, 0.5]
                },
                "components" : {
                    "diffuse" : "vec3(value[0][0], value[0][1], value[1][0])",
                    "alpha" : "value[1][1]"
                }
            }
        });
        var pixel = renderMaterial(material1);
        expect(pixel).not.toEqual([0, 0, 0, 0]);

        var material2 = new Material({
            context : context,
            strict : true,
            fabric : {
                "uniforms" : {
                    "value" : [0.5, 0.5, 0.5, 0.5, 0.5, 0.5, 0.5, 0.5, 0.5]
                },
                "components" : {
                    "diffuse" : "vec3(value[0][0], value[0][1], value[1][0])",
                    "alpha" : "value[2][2]"
                }
            }
        });
        pixel = renderMaterial(material2);
        expect(pixel).not.toEqual([0, 0, 0, 0]);

        var material3 = new Material({
            context : context,
            strict : true,
            fabric : {
                "uniforms" : {
                    "value" : [0.5, 0.5, 0.5, 0.5, 0.5, 0.5, 0.5, 0.5, 0.5, 0.5, 0.5, 0.5, 0.5, 0.5, 0.5, 0.5]
                },
                "components" : {
                    "diffuse" : "vec3(value[0][0], value[0][1], value[1][0])",
                    "alpha" : "value[3][3]"
                }
            }
        });
        pixel = renderMaterial(material3);
        expect(pixel).not.toEqual([0, 0, 0, 0]);
    });

    it('creates a material using unusual uniform and material names', function () {
        var material = new Material({
            context : context,
            strict : true,
            fabric : {
                "uniforms" : {
                    "i" : 0.5
                },
                "materials" : {
                    "d" : {
                        "id" : "ColorMaterial"
                    },
                    "diffuse" : {
                        "id" : "ColorMaterial"
                    }
                },
                "components" : {
                    "diffuse" : "(d.diffuse + diffuse.diffuse)*i",
                    "specular" : "i"
                }
            }
        });
        var pixel = renderMaterial(material);
        expect(pixel).not.toEqual([0, 0, 0, 0]);
    });

<<<<<<< HEAD
    it('create a material using fromId', function () {
        var material = Material.fromId(context, 'Color');
        var pixel = renderMaterial(material);
=======
    it('create a material using fromID', function () {
        var material = Material.fromID(context, 'Color');
        var pixel = renderMaterial(material, context);
>>>>>>> e5256403
        expect(pixel).not.toEqual([0, 0, 0, 0]);
    });

    it('throws without context for material that uses images', function() {
        expect(function() {
            return new Material({
                context : undefined,
                fabric : {
                    "id" : "DiffuseMap"
                }
            });
        }).toThrow();
    });

    it('throws with source and components in same template', function () {
        expect(function() {
            return new Material({
                context : context,
                strict : true,
                fabric : {
                    "components" : {
                        "diffuse" : "vec3(0.0, 0.0, 0.0)"
                    },
                    "source" : "agi_material agi_getMaterial(agi_materialInput materialInput)\n{\n" +
                               "agi_material material = agi_getDefaultMaterial(materialInput);\n" +
                               "return material;\n}\n"
                }
            });
        }).toThrow();

        expect(function() {
            return new Material({
                context : context,
                strict : true,
                fabric : {
                    "id" : "DiffuseMap",
                    "components" : {
                        "diffuse" : "vec3(0.0, 0.0, 0.0)"
                    }
                }
            });
        }).toThrow();
    });

    it('throws with duplicate names in materials and uniforms', function () {
        expect(function() {
            return new Material({
                context : context,
                strict : false,
                fabric : {
                    "uniforms" : {
                        "first" : 0.0,
                        "second" : 0.0
                    },
                    "materials" : {
                        "second" : {}
                    }
                }
            });
        }).toThrow();
    });

    it('throws with invalid template type', function() {
        expect(function() {
            return new Material({
                context : context,
                strict : true,
                fabric : {
                    "invalid" : 3.0
                }
            });
        }).toThrow();
    });

    it('throws with invalid component type', function () {
        expect(function() {
            return new Material({
                context : context,
                strict : true,
                fabric : {
                    "components" : {
                        "difuse" : "vec3(0.0, 0.0, 0.0)"
                    }
                }
            });
        }).toThrow();
    });

    it('throws with invalid uniform type', function() {
        expect(function() {
            return new Material({
                context : context,
                strict : true,
                fabric : {
                    "uniforms" : {
                        "value" : {
                            "x" : 0.0,
                            "y" : 0.0,
                            "z" : 0.0,
                            "w" : 0.0,
                            "t" : 0.0
                        }
                    }
                }
            });
        }).toThrow();

        expect(function() {
            return new Material({
                context : context,
                strict : true,
                fabric : {
                    "uniforms" : {
                        "value" : [0.0, 0.0, 0.0, 0.0, 0.0]
                    }
                }
            });
        }).toThrow();
    });

    it('throws with unused uniform string', function() {
        expect(function() {
            return new Material({
                context : context,
                strict : true,
                fabric : {
                    "uniforms" : {
                        "image" : "agi_defaultImage",
                        "nonexistant" : "value"
                    },
                    "components" : {
                        "diffuse" : "texture2D(image, materialInput.st).rgb"
                    }
                }
            });
        }).toThrow();

        // If strict is false, unused uniform strings are ignored.
        var material = new Material({
            context : context,
            strict : false,
            fabric : {
                "uniforms" : {
                    "image" : "agi_defaultImage",
                    "channels" : "rgb"
                },
                "components" : {
                    "diffuse" : "texture2D(image, materialInput.st).rgb"
                }
            }
        });
        var pixel = renderMaterial(material);
        expect(pixel).not.toEqual([0, 0, 0, 0]);
    });

    it('throws with unused uniform', function() {
        expect(function() {
            return new Material({
                context : context,
                strict : true,
                fabric : {
                    "uniforms" : {
                        "first" : {
                            "x" : 0.0,
                            "y" : 0.0,
                            "z" : 0.0
                        }
                    }
                }
            });
        }).toThrow();

        // If strict is false, unused uniforms are ignored.
        var material = new Material({
            context : context,
            strict : false,
            fabric : {
                "uniforms" : {
                    "first" : {
                        "x" : 0.0,
                        "y" : 0.0,
                        "z" : 0.0
                    }
                }
            }
        });
        var pixel = renderMaterial(material);
        expect(pixel).not.toEqual([0, 0, 0, 0]);
    });

    it('throws with unused material', function() {
        expect(function() {
            return new Material({
                context : context,
                strict : true,
                fabric : {
                    "materials" : {
                        "first" : {
                            "id" : "DiffuseMap"
                        }
                    }
                }
            });
        }).toThrow();

        // If strict is false, unused materials are ignored.
        var material = new Material({
            context : context,
            strict : false,
            fabric : {
                "materials" : {
                    "first" : {
                        "id" : "DiffuseMap"
                    }
                }
            }
        });
        var pixel = renderMaterial(material);
        expect(pixel).not.toEqual([0, 0, 0, 0]);
    });

    it('throws with invalid id sent to fromId', function() {
        expect(function() {
<<<<<<< HEAD
            return Material.fromId(context, "Nothing");
=======
            return Material.fromID(context, "Nothing");
>>>>>>> e5256403
        }).toThrow();
    });

    it('destroy suite', function() {
        destroyContext(context);
    });
});<|MERGE_RESOLUTION|>--- conflicted
+++ resolved
@@ -3,6 +3,7 @@
         'Scene/Material',
         'Scene/Polygon',
         '../Specs/createContext',
+        '../Specs/destroyContext',
         '../Specs/sceneState',
         'Core/Cartesian3',
         'Core/Cartographic',
@@ -13,6 +14,7 @@
         Material,
         Polygon,
         createContext,
+        destroyContext,
         sceneState,
         Cartesian3,
         Cartographic,
@@ -22,32 +24,37 @@
     "use strict";
     /*global it,expect*/
 
-<<<<<<< HEAD
-
-    var context = createContext();
-    var polygon = new Polygon();
-    var camera = {
-        eye : new Cartesian3(1.02, 0.0, 0.0),
-        target : Cartesian3.ZERO,
-        up : Cartesian3.UNIT_Z
-    };
-    var us = context.getUniformState();
-    us.setView(Matrix4.fromCamera({
-        eye : camera.eye,
-        target : camera.target,
-        up : camera.up
-    }));
-    us.setProjection(Matrix4.computePerspectiveFieldOfView(CesiumMath.toRadians(60.0), 1.0, 0.01, 10.0));
-
-    var ellipsoid = Ellipsoid.UNIT_SPHERE;
-    polygon.ellipsoid = ellipsoid;
-    polygon.granularity = CesiumMath.toRadians(20.0);
-    polygon.setPositions([
-        ellipsoid.cartographicToCartesian(Cartographic.fromDegrees(-50.0, -50.0, 0.0)),
-        ellipsoid.cartographicToCartesian(Cartographic.fromDegrees(50.0, -50.0, 0.0)),
-        ellipsoid.cartographicToCartesian(Cartographic.fromDegrees(50.0, 50.0, 0.0)),
-        ellipsoid.cartographicToCartesian(Cartographic.fromDegrees(-50.0, 50.0, 0.0))
-    ]);
+    var context;
+    var polygon;
+    var us;
+
+    it('initializem suite', function() {
+        context = createContext();
+
+        polygon = new Polygon();
+        var camera = {
+            eye : new Cartesian3(1.02, 0.0, 0.0),
+            target : Cartesian3.ZERO,
+            up : Cartesian3.UNIT_Z
+        };
+        us = context.getUniformState();
+        us.setView(Matrix4.fromCamera({
+            eye : camera.eye,
+            target : camera.target,
+            up : camera.up
+        }));
+        us.setProjection(Matrix4.computePerspectiveFieldOfView(CesiumMath.toRadians(60.0), 1.0, 0.01, 10.0));
+
+        var ellipsoid = Ellipsoid.UNIT_SPHERE;
+        polygon.ellipsoid = ellipsoid;
+        polygon.granularity = CesiumMath.toRadians(20.0);
+        polygon.setPositions([
+            ellipsoid.cartographicToCartesian(Cartographic.fromDegrees(-50.0, -50.0, 0.0)),
+            ellipsoid.cartographicToCartesian(Cartographic.fromDegrees(50.0, -50.0, 0.0)),
+            ellipsoid.cartographicToCartesian(Cartographic.fromDegrees(50.0, 50.0, 0.0)),
+            ellipsoid.cartographicToCartesian(Cartographic.fromDegrees(-50.0, 50.0, 0.0))
+        ]);
+    });
 
     var renderMaterial = function(material) {
         polygon.material = material;
@@ -60,30 +67,6 @@
         return context.readPixels();
     };
 
-    it('draws all base material types', function() {
-        var materialTypes = ['Color', 'Image', 'DiffuseMap', 'AlphaMap', 'SpecularMap', 'EmissionMap',
-            'BumpMap', 'NormalMap','Reflection', 'Refraction', 'Fresnel', 'Brick', 'Wood', 'Asphalt',
-            'Cement', 'Grass', 'Stripe', 'Checkerboard','Dot','TieDye', 'Facet', 'Blob'];
-
-        for (var i = 0; i < materialTypes.length; i++) {
-            var materialId = materialTypes[i];
-            var material = new Material({
-                context : context,
-                strict : true,
-                fabric : {
-                    "id" : materialId
-                }
-            });
-            var pixel = renderMaterial(material);
-            expect(pixel).not.toEqual([0, 0, 0, 0]);
-        }
-=======
-    var context;
-
-    it('initializem suite', function() {
-        context = createContext();
-    });
-
     function verifyMaterial(id) {
         var material = new Material({
             context : context,
@@ -182,7 +165,6 @@
 
     it('draws Blob built-in material', function() {
         verifyMaterial('Blob');
->>>>>>> e5256403
     });
 
     it('gets the material id', function() {
@@ -414,15 +396,9 @@
         expect(pixel).not.toEqual([0, 0, 0, 0]);
     });
 
-<<<<<<< HEAD
     it('create a material using fromId', function () {
         var material = Material.fromId(context, 'Color');
         var pixel = renderMaterial(material);
-=======
-    it('create a material using fromID', function () {
-        var material = Material.fromID(context, 'Color');
-        var pixel = renderMaterial(material, context);
->>>>>>> e5256403
         expect(pixel).not.toEqual([0, 0, 0, 0]);
     });
 
@@ -646,11 +622,7 @@
 
     it('throws with invalid id sent to fromId', function() {
         expect(function() {
-<<<<<<< HEAD
             return Material.fromId(context, "Nothing");
-=======
-            return Material.fromID(context, "Nothing");
->>>>>>> e5256403
         }).toThrow();
     });
 
