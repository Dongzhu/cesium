<<<<<<< HEAD
import MockImageryProvider from '../MockImageryProvider.js';
import MockTerrainProvider from '../MockTerrainProvider.js';
import TerrainTileProcessor from '../TerrainTileProcessor.js';
import { Cartesian3 } from '../../Source/Cesium.js';
import { Cartesian4 } from '../../Source/Cesium.js';
import { createWorldTerrain } from '../../Source/Cesium.js';
import { defer } from '../../Source/Cesium.js';
import { Ellipsoid } from '../../Source/Cesium.js';
import { EllipsoidTerrainProvider } from '../../Source/Cesium.js';
import { GeographicTilingScheme } from '../../Source/Cesium.js';
import { Ray } from '../../Source/Cesium.js';
import { GlobeSurfaceTile } from '../../Source/Cesium.js';
import { ImageryLayerCollection } from '../../Source/Cesium.js';
import { QuadtreeTile } from '../../Source/Cesium.js';
import { QuadtreeTileLoadState } from '../../Source/Cesium.js';
import { TerrainState } from '../../Source/Cesium.js';
import createScene from '../createScene.js';

describe('Scene/GlobeSurfaceTile', function() {

    var frameState;
    var tilingScheme;
    var rootTiles;
    var rootTile;
    var imageryLayerCollection;
    var mockTerrain;
    var processor;

    beforeEach(function() {
        frameState = {
            context: {
                cache: {}
            }
        };

        tilingScheme = new GeographicTilingScheme();
        rootTiles = QuadtreeTile.createLevelZeroTiles(tilingScheme);
        rootTile = rootTiles[0];
        imageryLayerCollection = new ImageryLayerCollection();

        mockTerrain = new MockTerrainProvider();

        processor = new TerrainTileProcessor(frameState, mockTerrain, imageryLayerCollection);
=======
import MockImageryProvider from "../MockImageryProvider.js";
import MockTerrainProvider from "../MockTerrainProvider.js";
import TerrainTileProcessor from "../TerrainTileProcessor.js";
import { Cartesian3 } from "../../Source/Cesium.js";
import { Cartesian4 } from "../../Source/Cesium.js";
import { createWorldTerrain } from "../../Source/Cesium.js";
import { Ellipsoid } from "../../Source/Cesium.js";
import { EllipsoidTerrainProvider } from "../../Source/Cesium.js";
import { GeographicTilingScheme } from "../../Source/Cesium.js";
import { Ray } from "../../Source/Cesium.js";
import { GlobeSurfaceTile } from "../../Source/Cesium.js";
import { ImageryLayerCollection } from "../../Source/Cesium.js";
import { QuadtreeTile } from "../../Source/Cesium.js";
import { QuadtreeTileLoadState } from "../../Source/Cesium.js";
import { TerrainState } from "../../Source/Cesium.js";
import createScene from "../createScene.js";
import { when } from "../../Source/Cesium.js";

describe("Scene/GlobeSurfaceTile", function () {
  var frameState;
  var tilingScheme;
  var rootTiles;
  var rootTile;
  var imageryLayerCollection;
  var mockTerrain;
  var processor;

  beforeEach(function () {
    frameState = {
      context: {
        cache: {},
      },
    };

    tilingScheme = new GeographicTilingScheme();
    rootTiles = QuadtreeTile.createLevelZeroTiles(tilingScheme);
    rootTile = rootTiles[0];
    imageryLayerCollection = new ImageryLayerCollection();

    mockTerrain = new MockTerrainProvider();

    processor = new TerrainTileProcessor(
      frameState,
      mockTerrain,
      imageryLayerCollection
    );
  });

  afterEach(function () {
    for (var i = 0; i < rootTiles.length; ++i) {
      rootTiles[i].freeResources();
    }
  });

  describe("processStateMachine", function () {
    beforeEach(function () {
      processor.mockWebGL();
>>>>>>> 2fd0e8f7
    });

    it("starts in the START state", function () {
      for (var i = 0; i < rootTiles.length; ++i) {
        var tile = rootTiles[i];
        expect(tile.state).toBe(QuadtreeTileLoadState.START);
      }
    });

    it("transitions to the LOADING state immediately if this tile is available", function () {
      mockTerrain.willBeAvailable(rootTile.southwestChild);

      return processor.process([rootTile.southwestChild]).then(function () {
        expect(rootTile.southwestChild.state).toBe(
          QuadtreeTileLoadState.LOADING
        );
        expect(rootTile.southwestChild.data.terrainState).toBe(
          TerrainState.UNLOADED
        );
      });
    });

    it("transitions to the LOADING tile state and FAILED terrain state immediately if this tile is NOT available", function () {
      mockTerrain.willBeUnavailable(rootTile.southwestChild);

      return processor.process([rootTile.southwestChild]).then(function () {
        expect(rootTile.southwestChild.state).toBe(
          QuadtreeTileLoadState.LOADING
        );
        expect(rootTile.southwestChild.data.terrainState).toBe(
          TerrainState.FAILED
        );
      });
    });

    it("pushes parent along if waiting on it to be able to upsample", function () {
      mockTerrain
        .willBeAvailable(rootTile)
        .requestTileGeometryWillSucceed(rootTile)
        .willBeUnavailable(rootTile.southwestChild);

      spyOn(mockTerrain, "requestTileGeometry").and.callThrough();

      return processor.process([rootTile.southwestChild]).then(function () {
        expect(mockTerrain.requestTileGeometry.calls.count()).toBe(1);
        expect(mockTerrain.requestTileGeometry.calls.argsFor(0)[0]).toBe(0);
        expect(mockTerrain.requestTileGeometry.calls.argsFor(0)[1]).toBe(0);
        expect(mockTerrain.requestTileGeometry.calls.argsFor(0)[2]).toBe(0);
      });
    });

    it("does nothing when a root tile is unavailable", function () {
      mockTerrain.willBeUnavailable(rootTile);

      return processor.process([rootTile]).then(function () {
        expect(rootTile.state).toBe(QuadtreeTileLoadState.FAILED);
        expect(rootTile.data.terrainState).toBe(TerrainState.FAILED);
      });
    });

    it("does nothing when a root tile fails to load", function () {
      mockTerrain.requestTileGeometryWillFail(rootTile);

      return processor.process([rootTile]).then(function () {
        expect(rootTile.state).toBe(QuadtreeTileLoadState.FAILED);
        expect(rootTile.data.terrainState).toBe(TerrainState.FAILED);
      });
    });

    it("upsamples failed tiles from parent TerrainData", function () {
      mockTerrain
        .requestTileGeometryWillSucceed(rootTile)
        .createMeshWillSucceed(rootTile)
        .willBeUnavailable(rootTile.southwestChild)
        .upsampleWillSucceed(rootTile.southwestChild);

      return processor
        .process([rootTile, rootTile.southwestChild])
        .then(function () {
          expect(rootTile.data.terrainData.wasCreatedByUpsampling()).toBe(
            false
          );
          expect(
            rootTile.southwestChild.data.terrainData.wasCreatedByUpsampling()
          ).toBe(true);
        });
    });

    it("loads available tiles", function () {
      mockTerrain
        .willBeAvailable(rootTile.southwestChild)
        .requestTileGeometryWillSucceed(rootTile.southwestChild);

      spyOn(mockTerrain, "requestTileGeometry").and.callThrough();

      return processor.process([rootTile.southwestChild]).then(function () {
        expect(mockTerrain.requestTileGeometry.calls.count()).toBe(1);
        expect(mockTerrain.requestTileGeometry.calls.argsFor(0)[0]).toBe(0);
        expect(mockTerrain.requestTileGeometry.calls.argsFor(0)[1]).toBe(1);
        expect(mockTerrain.requestTileGeometry.calls.argsFor(0)[2]).toBe(1);
      });
    });

    it("marks an upsampled tile as such", function () {
      mockTerrain
        .willBeAvailable(rootTile)
        .requestTileGeometryWillSucceed(rootTile)
        .createMeshWillSucceed(rootTile)
        .willBeUnavailable(rootTile.southwestChild)
        .upsampleWillSucceed(rootTile.southwestChild)
        .createMeshWillSucceed(rootTile.southwestChild);

      var mockImagery = new MockImageryProvider();
      imageryLayerCollection.addImageryProvider(mockImagery);

      mockImagery
        .requestImageWillSucceed(rootTile)
        .requestImageWillFail(rootTile.southwestChild);

      return processor
        .process([rootTile, rootTile.southwestChild])
        .then(function () {
          expect(rootTile.state).toBe(QuadtreeTileLoadState.DONE);
          expect(rootTile.upsampledFromParent).toBe(false);
          expect(rootTile.southwestChild.state).toBe(
            QuadtreeTileLoadState.DONE
          );
          expect(rootTile.southwestChild.upsampledFromParent).toBe(true);
        });
    });

    it("does not mark a tile as upsampled if it has fresh imagery", function () {
      mockTerrain
        .willBeAvailable(rootTile)
        .requestTileGeometryWillSucceed(rootTile)
        .createMeshWillSucceed(rootTile)
        .willBeUnavailable(rootTile.southwestChild)
        .upsampleWillSucceed(rootTile.southwestChild)
        .createMeshWillSucceed(rootTile.southwestChild);

      var mockImagery = new MockImageryProvider();
      imageryLayerCollection.addImageryProvider(mockImagery);

      mockImagery
        .requestImageWillSucceed(rootTile)
        .requestImageWillSucceed(rootTile.southwestChild);

      return processor
        .process([rootTile, rootTile.southwestChild])
        .then(function () {
          expect(rootTile.state).toBe(QuadtreeTileLoadState.DONE);
          expect(rootTile.upsampledFromParent).toBe(false);
          expect(rootTile.southwestChild.state).toBe(
            QuadtreeTileLoadState.DONE
          );
          expect(rootTile.southwestChild.upsampledFromParent).toBe(false);
        });
    });

    it("does not mark a tile as upsampled if it has fresh terrain", function () {
      mockTerrain
        .willBeAvailable(rootTile)
        .requestTileGeometryWillSucceed(rootTile)
        .createMeshWillSucceed(rootTile)
        .willBeAvailable(rootTile.southwestChild)
        .requestTileGeometryWillSucceed(rootTile.southwestChild)
        .createMeshWillSucceed(rootTile.southwestChild);

      var mockImagery = new MockImageryProvider();
      imageryLayerCollection.addImageryProvider(mockImagery);

      mockImagery
        .requestImageWillSucceed(rootTile)
        .requestImageWillFail(rootTile.southwestChild);

      return processor
        .process([rootTile, rootTile.southwestChild])
        .then(function () {
          expect(rootTile.state).toBe(QuadtreeTileLoadState.DONE);
          expect(rootTile.upsampledFromParent).toBe(false);
          expect(rootTile.southwestChild.state).toBe(
            QuadtreeTileLoadState.DONE
          );
          expect(rootTile.southwestChild.upsampledFromParent).toBe(false);
        });
    });

    it("creates water mask texture from one-byte water mask data, if it exists", function () {
      mockTerrain
        .willBeAvailable(rootTile)
        .requestTileGeometryWillSucceed(rootTile)
        .willHaveWaterMask(false, true, rootTile);

      return processor.process([rootTile]).then(function () {
        expect(rootTile.data.waterMaskTexture).toBeDefined();
      });
    });

    it("uses undefined water mask texture for tiles that are entirely land", function () {
      mockTerrain
        .requestTileGeometryWillSucceed(rootTile)
        .willHaveWaterMask(true, false, rootTile);

      return processor.process([rootTile]).then(function () {
        expect(rootTile.data.waterMaskTexture).toBeUndefined();
      });
    });

    it("uses shared water mask texture for tiles that are entirely water", function () {
      mockTerrain
        .requestTileGeometryWillSucceed(rootTile)
        .willHaveWaterMask(false, true, rootTile)
        .requestTileGeometryWillSucceed(rootTile.southwestChild)
        .willHaveWaterMask(false, true, rootTile.southwestChild);

      return processor
        .process([rootTile, rootTile.southwestChild])
        .then(function () {
          expect(rootTile.data.waterMaskTexture).toBe(
            rootTile.southwestChild.data.waterMaskTexture
          );
        });
    });

    it("creates water mask texture from multi-byte water mask data, if it exists", function () {
      mockTerrain
        .requestTileGeometryWillSucceed(rootTile)
        .willHaveWaterMask(true, true, rootTile);

      return processor.process([rootTile]).then(function () {
        expect(rootTile.data.waterMaskTexture).toBeDefined();
      });
    });

    it("upsamples water mask if data is not available", function () {
      mockTerrain
        .requestTileGeometryWillSucceed(rootTile)
        .willHaveWaterMask(false, true, rootTile)
        .requestTileGeometryWillSucceed(rootTile.southwestChild);

      return processor
        .process([rootTile, rootTile.southwestChild])
        .then(function () {
          expect(rootTile.southwestChild.data.waterMaskTexture).toBeDefined();
          expect(
            rootTile.southwestChild.data.waterMaskTranslationAndScale
          ).toEqual(new Cartesian4(0.0, 0.0, 0.5, 0.5));
        });
    });
  });

  describe(
    "pick",
    function () {
      var scene;

      beforeAll(function () {
        scene = createScene();
      });

      afterAll(function () {
        scene.destroyForSpecs();
      });

      it("gets correct results even when the mesh includes normals", function () {
        var terrainProvider = createWorldTerrain({
          requestVertexNormals: true,
          requestWaterMask: false,
        });

        var tile = new QuadtreeTile({
          tilingScheme: new GeographicTilingScheme(),
          level: 11,
          x: 3788,
          y: 1336,
        });

        processor.frameState = scene.frameState;
        processor.terrainProvider = terrainProvider;

        return processor.process([tile]).then(function () {
          var ray = new Ray(
            new Cartesian3(
              -5052039.459789615,
              2561172.040315167,
              -2936276.999965875
            ),
            new Cartesian3(
              0.5036332963145244,
              0.6648033332898124,
              0.5517155343926082
            )
          );
          var pickResult = tile.data.pick(ray, undefined, undefined, true);
          var cartographic = Ellipsoid.WGS84.cartesianToCartographic(
            pickResult
          );
          expect(cartographic.height).toBeGreaterThan(-500.0);
        });
      });

      it("gets correct result when a closer triangle is processed after a farther triangle", function () {
        // Pick root tile (level=0, x=0, y=0) from the east side towards the west.
        // Based on heightmap triangle processing order the west triangle will be tested first, followed
        // by the east triangle. But since the east triangle is closer we expect it to be the pick result.
        var terrainProvider = new EllipsoidTerrainProvider();

        var tile = new QuadtreeTile({
          tilingScheme: new GeographicTilingScheme(),
          level: 0,
          x: 0,
          y: 0,
        });

        processor.frameState = scene.frameState;
        processor.terrainProvider = terrainProvider;

        return processor.process([tile]).then(function () {
          var origin = new Cartesian3(50000000.0, -1.0, 0.0);
          var direction = new Cartesian3(-1.0, 0.0, 0.0);
          var ray = new Ray(origin, direction);
          var cullBackFaces = false;
          var pickResult = tile.data.pick(
            ray,
            undefined,
            undefined,
            cullBackFaces
          );
          expect(pickResult.x).toBeGreaterThan(0.0);
        });
      });

      it("ignores triangles that are behind the ray", function () {
        // Pick root tile (level=0, x=0, y=0) from the center towards the east side (+X).
        var terrainProvider = new EllipsoidTerrainProvider();

        var tile = new QuadtreeTile({
          tilingScheme: new GeographicTilingScheme(),
          level: 0,
          x: 0,
          y: 0,
        });

        processor.frameState = scene.frameState;
        processor.terrainProvider = terrainProvider;

        return processor.process([tile]).then(function () {
          var origin = new Cartesian3(0.0, -1.0, 0.0);
          var direction = new Cartesian3(1.0, 0.0, 0.0);
          var ray = new Ray(origin, direction);
          var cullBackFaces = false;
          var pickResult = tile.data.pick(
            ray,
            undefined,
            undefined,
            cullBackFaces
          );
          expect(pickResult.x).toBeGreaterThan(0.0);
        });
      });
    },
    "WebGL"
  );

  describe("eligibleForUnloading", function () {
    beforeEach(function () {
      processor.mockWebGL();
    });

    it("returns true when no loading has been done", function () {
      rootTile.data = new GlobeSurfaceTile();
      expect(rootTile.data.eligibleForUnloading).toBe(true);
    });

    it("returns true when some loading has been done", function () {
      mockTerrain.requestTileGeometryWillSucceed(rootTile);

      return processor
        .process([rootTile])
        .then(function () {
          expect(rootTile.data.eligibleForUnloading).toBe(true);
          mockTerrain.createMeshWillSucceed(rootTile);
          return processor.process([rootTile]);
        })
        .then(function () {
          expect(rootTile.data.eligibleForUnloading).toBe(true);
        });
    });

<<<<<<< HEAD
        it('returns false when RECEIVING', function() {
            var deferred = defer();
=======
    it("returns false when RECEIVING", function () {
      var deferred = when.defer();
>>>>>>> 2fd0e8f7

      mockTerrain
        .requestTileGeometryWillSucceed(rootTile)
        .requestTileGeometryWillWaitOn(deferred.promise, rootTile);

      return processor.process([rootTile], 5).then(function () {
        expect(rootTile.data.eligibleForUnloading).toBe(false);
        deferred.resolve();
      });
    });

<<<<<<< HEAD
        it ('returns false when TRANSFORMING', function() {
            var deferred = defer();
=======
    it("returns false when TRANSFORMING", function () {
      var deferred = when.defer();
>>>>>>> 2fd0e8f7

      mockTerrain
        .requestTileGeometryWillSucceed(rootTile)
        .createMeshWillSucceed(rootTile)
        .createMeshWillWaitOn(deferred.promise, rootTile);

      return processor.process([rootTile], 5).then(function () {
        expect(rootTile.data.eligibleForUnloading).toBe(false);
        deferred.resolve();
      });
    });

<<<<<<< HEAD
        it('returns false when imagery is TRANSITIONING', function() {
            var deferred = defer();
=======
    it("returns false when imagery is TRANSITIONING", function () {
      var deferred = when.defer();
>>>>>>> 2fd0e8f7

      var mockImagery = new MockImageryProvider();
      imageryLayerCollection.addImageryProvider(mockImagery);

      mockImagery.requestImageWillWaitOn(deferred.promise, rootTile);

      mockTerrain.requestTileGeometryWillSucceed(rootTile);

      return processor.process([rootTile], 5).then(function () {
        expect(rootTile.data.eligibleForUnloading).toBe(false);
        deferred.resolve();
      });
    });
  });
});<|MERGE_RESOLUTION|>--- conflicted
+++ resolved
@@ -1,54 +1,10 @@
-<<<<<<< HEAD
-import MockImageryProvider from '../MockImageryProvider.js';
-import MockTerrainProvider from '../MockTerrainProvider.js';
-import TerrainTileProcessor from '../TerrainTileProcessor.js';
-import { Cartesian3 } from '../../Source/Cesium.js';
-import { Cartesian4 } from '../../Source/Cesium.js';
-import { createWorldTerrain } from '../../Source/Cesium.js';
-import { defer } from '../../Source/Cesium.js';
-import { Ellipsoid } from '../../Source/Cesium.js';
-import { EllipsoidTerrainProvider } from '../../Source/Cesium.js';
-import { GeographicTilingScheme } from '../../Source/Cesium.js';
-import { Ray } from '../../Source/Cesium.js';
-import { GlobeSurfaceTile } from '../../Source/Cesium.js';
-import { ImageryLayerCollection } from '../../Source/Cesium.js';
-import { QuadtreeTile } from '../../Source/Cesium.js';
-import { QuadtreeTileLoadState } from '../../Source/Cesium.js';
-import { TerrainState } from '../../Source/Cesium.js';
-import createScene from '../createScene.js';
-
-describe('Scene/GlobeSurfaceTile', function() {
-
-    var frameState;
-    var tilingScheme;
-    var rootTiles;
-    var rootTile;
-    var imageryLayerCollection;
-    var mockTerrain;
-    var processor;
-
-    beforeEach(function() {
-        frameState = {
-            context: {
-                cache: {}
-            }
-        };
-
-        tilingScheme = new GeographicTilingScheme();
-        rootTiles = QuadtreeTile.createLevelZeroTiles(tilingScheme);
-        rootTile = rootTiles[0];
-        imageryLayerCollection = new ImageryLayerCollection();
-
-        mockTerrain = new MockTerrainProvider();
-
-        processor = new TerrainTileProcessor(frameState, mockTerrain, imageryLayerCollection);
-=======
 import MockImageryProvider from "../MockImageryProvider.js";
 import MockTerrainProvider from "../MockTerrainProvider.js";
 import TerrainTileProcessor from "../TerrainTileProcessor.js";
 import { Cartesian3 } from "../../Source/Cesium.js";
 import { Cartesian4 } from "../../Source/Cesium.js";
 import { createWorldTerrain } from "../../Source/Cesium.js";
+import { defer } from "../../Source/Cesium.js";
 import { Ellipsoid } from "../../Source/Cesium.js";
 import { EllipsoidTerrainProvider } from "../../Source/Cesium.js";
 import { GeographicTilingScheme } from "../../Source/Cesium.js";
@@ -59,7 +15,6 @@
 import { QuadtreeTileLoadState } from "../../Source/Cesium.js";
 import { TerrainState } from "../../Source/Cesium.js";
 import createScene from "../createScene.js";
-import { when } from "../../Source/Cesium.js";
 
 describe("Scene/GlobeSurfaceTile", function () {
   var frameState;
@@ -100,7 +55,6 @@
   describe("processStateMachine", function () {
     beforeEach(function () {
       processor.mockWebGL();
->>>>>>> 2fd0e8f7
     });
 
     it("starts in the START state", function () {
@@ -490,13 +444,8 @@
         });
     });
 
-<<<<<<< HEAD
-        it('returns false when RECEIVING', function() {
-            var deferred = defer();
-=======
     it("returns false when RECEIVING", function () {
-      var deferred = when.defer();
->>>>>>> 2fd0e8f7
+      var deferred = defer();
 
       mockTerrain
         .requestTileGeometryWillSucceed(rootTile)
@@ -508,13 +457,8 @@
       });
     });
 
-<<<<<<< HEAD
-        it ('returns false when TRANSFORMING', function() {
-            var deferred = defer();
-=======
     it("returns false when TRANSFORMING", function () {
-      var deferred = when.defer();
->>>>>>> 2fd0e8f7
+      var deferred = defer();
 
       mockTerrain
         .requestTileGeometryWillSucceed(rootTile)
@@ -527,13 +471,8 @@
       });
     });
 
-<<<<<<< HEAD
-        it('returns false when imagery is TRANSITIONING', function() {
-            var deferred = defer();
-=======
     it("returns false when imagery is TRANSITIONING", function () {
-      var deferred = when.defer();
->>>>>>> 2fd0e8f7
+      var deferred = defer();
 
       var mockImagery = new MockImageryProvider();
       imageryLayerCollection.addImageryProvider(mockImagery);
