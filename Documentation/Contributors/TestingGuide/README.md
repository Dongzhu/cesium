# Testing Guide

Our development culture is committed to testing. CesiumJS is used in diverse use cases on a wide array of platforms so it is important for it to be well tested.

As of CesiumJS 1.35, CesiumJS has over 8,800 tests with 93% code coverage. CesiumJS has as much test code (126K lines) as engine code (126K). We are unaware of any other project of this size and lifetime and with this many contributors that has similar stats.

All new code should have 100% code coverage and should pass all tests. Always run the tests before opening a pull request.

- [Running the Tests](#running-the-tests)
  - [Run All Tests](#run-all-tests)
    - [Run with WebGL validation](#run-with-webgl-validation)
    - [Run with WebGL stub](#run-with-webgl-stub)
  - [Select a Test to Run](#select-a-test-to-run)
  - [Run Only WebGL Tests](#run-only-webgl-tests)
  - [Run Only Non-WebGL Tests](#run-only-non-webgl-tests)
  - [Run All Tests against Combined File (Run All Tests against Combined File with Debug Code Removed)]()
  - [Run All Tests with Coverage](#run-all-tests-against-combined-file-run-all-tests-against-combined-file-with-debug-code-removed)
  - [Running Tests on the Command Line with Karma](#running-tests-on-the-command-line-with-karma)
- [Testing Previous Versions of CesiumJS](#testing-previous-versions-of-cesium)
- [`testfailure` Label for Issues](#testfailure-label-for-issues)
- [Writing Tests](#writing-tests)
  - [Directory Organization](#directory-organization)
  - [Bottom-Up Unit Testing](#bottom-up-unit-testing)
  - [Test Code is Code](#test-code-is-code)
  - [Testing Basics](#testing-basics)
  - [Comparing Floating-Point Values](#comparing-floating-point-values)
  - [Testing Exceptions](#testing-exceptions)
  - [Before and After Tests and Suites](#before-and-after-tests-and-suites)
  - [Rendering Tests](#rendering-tests)
  - [GLSL](#glsl)
  - [Spies](#spies)
  - [Test Data and Services](#test-data-and-services)
  - [Promises](#promises)
  - [Mocks](#mocks)
  - [Categories](#categories)
- [Manual Testing](#manual-testing)
- [Pragmatic Advice](#pragmatic-advice)
  - [Start with a Similar (Small) Test](#start-with-a-similar-small-test)
  - [Debugger-Aided Incremental Improvements](#debugger-aided-incremental-improvements)
- [Resources](#resources)

## Running the Tests

The CesiumJS tests are written in JavaScript and use [Jasmine](http://jasmine.github.io/), a behavior-driven testing framework. Jasmine calls an individual test, e.g., a function with one or more assertions, a **spec** (however, the Cesium team usually still say "test"), and a group of related tests, e.g., all the tests for `Cartesian3`, a **suite**. Jasmine also calls an assertion, an **expectation**.

When running CesiumJS locally, browse to [http://localhost:8080/](http://localhost:8080/) and there are several test options:

### Run All Tests

Runs all the tests. As of CesiumJS 1.15, on a decent laptop, they run in about a minute in Chrome. It is important that the tests run quickly so we run them often.

When all the tests pass, the page looks like this:

![](1.jpg)

When one or more tests fail, the page looks like this:

![](2.jpg)

In this case, the number of failing tests is listed at the top, and details on each failure are listed below, including the expected and actual value of the failed expectation and the call stack. The top several functions of the call stack are inside Jasmine and can be ignored. Above, the file and line of interest for the first failing test starts with an `@`:

```
@http://localhost:8080/Specs/Renderer/FramebufferSpec.js:637:13
```

Click on the failed test to rerun just that test. This is useful for saving time when fixing an issue as it avoids rerunning all the tests. Always rerun _all_ the tests before opening a pull request.

#### Run with WebGL validation

The link to **Run with WebGL validation** passes a query parameter to the tests to enable extra low-level WebGL validation such as calling `gl.getError()` after each WebGL call. We use this when doing the monthly CesiumJS release and when making changes to CesiumJS's renderer.

#### Run with WebGL stub

The **Run with WebGL stub** link passes a query parameter to the tests to use CesiumJS's WebGL stub. This makes all WebGL calls a noop and ignores test expectations that rely on reading back from WebGL. This allows running the tests on CI where a reasonable WebGL implementation is not available and still getting full code coverage albeit not all verification.

### Select a Test to Run

This option loads the test page without running any tests.

![](3.jpg)

We can then use the browser's built-in search to find a test or suite and run only that. For example, below just the tests for `Cartesian3` were run.

![](7.jpg)

This uses a query parameter to select the test/suite to run so refreshing the page will run just that test/suite again.

Often when developing, it is useful to run only one suite to save time, instead of all the tests, and then run all the tests before opening a pull request.

### Run Only WebGL Tests

Suites can have a category associated with them. This option runs all tests in the `WebGL` category, which includes all tests that use WebGL (basically anything that requires creating a `Viewer`, `CesiumWidget`, `Scene`, or `Context`).

### Run Only Non-WebGL Tests

Likewise, this option runs all tests not in the WebGL category.

Perhaps surprisingly, this is the bulk of CesiumJS tests, which include math and geometry tests, imagery provider tests, data source tests, etc.

These tests run quickly (for example, 15 seconds compared to 60) and are very reliable across systems since they do not rely on the underlying WebGL implementation, which can vary based on the browser, OS, driver, and GPU.

### Run All Tests against Combined File (Run All Tests against Combined File with Debug Code Removed)

Most test options load CesiumJS using the individual source files in the `Source` directory, which is great for debugging.

However, many users build apps using the built Cesium.js in `Build/Cesium` (which is created, for example, by running `npm run combine`). This option runs the tests using this instead of individual CesiumJS source files.

The **Run All Tests against Combined File with Debug Code Removed** is the same except it is for use with the release version of the built Cesium.js (which is created, for example, by running `npm run combineRelease`). The release version has `DeveloperError` exceptions optimized out so this test option makes `toThrowDeveloperError` always pass.

See the [Build Guide](https://github.com/CesiumGS/cesium/blob/master/Documentation/Contributors/BuildGuide/README.md#build-scripts) for all the CesiumJS build options.

## Run Coverage

We use [istanbul](https://istanbul.js.org/) via [karma-coverage](https://github.com/karma-runner/karma-coverage) to generate code coverage reports. It is especially important to have outstanding code coverage since JavaScript doesn't have a compiler and linker to catch early errors.

To generate a coverage report, run: `npm run coverage`. This will place a report inside of the `Build/Coverage/<browser>` folder and open your default browser with the result.

You'll see a source tree that matches Cesium's own code layout. Each directory shows aggregated results for all files it contains.

![](4.jpg)

Click on a directory to see results for each file in that directory. Click on a specific file to see line-by-line coverage for just that file. For example, here is `Core/AssociativeArray`:

![](5.jpg)

In the left margin, green indicates how many times a line was executed. Many lines, such as comments and semicolons, are not colored since they are not executable.

For the `contains` function above

- `AssociativeArray.prototype.contains = function(key) {` is executed once when CesiumJS is loaded to assign the `contains` function to the `AssociativeArray`'s prototype.
- The `if` statement and return statement are executed 8,022 times.
- The `throw` statement is not executed, which indicates that test coverage should be improved here. We strive to test _all_ error conditions.

When writing tests, do not confuse 100% code coverage with 100% tested. For example, it is possible to have 100% code coverage without having any expectations. Also consider the following code:

```javascript
if (a) {
  // Code block a.1
} else {
  // Code block a.2
}

if (b) {
  // Code block b.1
} else {
  // Code block b.2
}
```

It is possible to have 100% code coverage with two tests: one test where `a` and `b` are both `true`, and another where both are `false`; however, this only takes into account the case when `// Code block a.1` and `// Code block b.1` run together or when `// Code block a.2` and `// Code block b.2` run. There could be an issue when, for example, `// Code block a.1` and `// Code block b.2` run together.

The number of linearly independent paths (four in this case) is called the **cyclomatic complexity**. Be mindful of this when writing tests. On one extreme, 100% code coverage is the least amount of testing, on the other extreme is covering the cyclomatic complexity, which quickly becomes unreasonable. Use your knowledge of the implementation to devise the best strategy.

### Running Tests on the Command Line with Karma

[Karma](http://karma-runner.github.io/0.13/index.html) is a tool which spawns a browser window, runs tests against that browser, and displays the results on the command line.

To run all tests with Karma, run `npm run test`.

When all tests pass, output looks like this:

![](test.jpg)

When one or more tests fail, output looks like this:

![](test-fail.jpg)

The failed tests will be listed by name, and details on each failure are listed below, including the expected and actual value of the failed expectation and the call stack.

It is also possible for Karma to run all tests against each browser installed on the current system. To do so, run `npm run test-all`. Currently included are launchers for Chrome, Firefox, Edge, IE, and Safari.

#### Run Tests with a Specific Browser or Browsers

`npm run test -- --browsers Firefox,Chrome,Edge`

#### Run All Tests with WebGL Validation

`npm run test-webgl-validation`

#### Run All Tests with WebGL Stub

`npm run test-webgl-stub`

#### Run Only WebGL Tests with Karma

`npm run test-webgl`

#### Run Only Non-WebGL Tests with Karma

`npm run test-non-webgl`

#### Run All Tests Against the Minified Release Version of CesiumJS

`npm run test-release`

#### Run a Single Test or Suite

Sometimes it is useful to run a single test or suite for easier debugging purposes. To do this simply change the `it` function call for the desired test to `fit`, the `f` stands for `focused` in Jasmine speak. Likewise, to run an entire suite, use `fdescribe` instead of `describe`.

## Testing Previous Versions of CesiumJS

Sometimes it is useful to see if an issue exists in a previous version of CesiumJS. The tests for all versions of CesiumJS back to b15 (April 2013) are hosted on the CesiumJS website via the [downloads page](http://cesiumjs.org/downloads.html). Use the "Documentation, Sandcastle, tests, etc." links.

## `testfailure` Label for Issues

Despite our best efforts, sometimes tests fail. This is often due to a new browser, OS, or driver bug that breaks a test that previously passed. If this indicates a bug in CesiumJS, we strive to quickly fix it. Likewise, if it indicates that CesiumJS needs to work around the issue (for example, as we [did for Safari 9](https://github.com/CesiumGS/cesium/issues/2989)), we also strive to quickly fix it.

If a test failure is likely due to a browser, OS, or driver bug, or a poorly written test, and the failure does not impact actual CesiumJS apps, we sometimes submit an issue with the [testfailure](https://github.com/CesiumGS/cesium/labels/test%20failure) label to fix it at a later time. A great way to contribute to CesiumJS is to help fix these issues.

## Writing Tests

We _love_ to write tests. We often write them as we write engine code (meaning CesiumJS itself). Or if the engine code is experimental, we make a second pass and write tests before opening a pull request. Sometimes we do both: we write tests right away for the new code we expect to be stable, and we wait to write tests for the code in flux.

### Directory Organization

Tests are located in the [Specs](https://github.com/CesiumGS/cesium/tree/master/Specs) directory (recall, Jasmine calls a test a "spec"), which has a directory structure that mirrors the [Source](https://github.com/CesiumGS/cesium/tree/master/Source) directory. For example, all the tests for files in `Source/Core` are in `Specs/Core`. Likewise, all the tests for `Source/Core/Cartesian3.js` are in `Specs/Core/Cartesian3Spec.js`. The filenames are the same except for the `Spec` suffix. Each spec file corresponds to at least one suite (sometimes suites are nested inside).

### Bottom-Up Unit Testing

The CesiumJS tests are largely **unit tests** because they test individual units, e.g., functions or classes. The simplest units are tested individually, and then units built upon other units are also tested. This allows us to build CesiumJS on well-tested foundations and to quickly narrow down issues.

For example, a [`BoundingSphere`](https://github.com/CesiumGS/cesium/blob/master/Source/Core/BoundingSphere.js) is composed of a `Cartesian3` that defines its center and a number that defines its radius. Even though tests for `BoundingSphere` implicitly test parts of `Cartesian3`, there are separate tests that explicitly test `Cartesian3` as a unit so anything that relies on `Cartesian3` knows it is already tested.

Often, we also test private units individually for the same reason. For example, [`ShaderCache`](https://github.com/CesiumGS/cesium/blob/master/Source/Renderer/ShaderCache.js) is a private class in CesiumJS used by primitives, but it is still individually tested in [ShaderCacheSpec.js](https://github.com/CesiumGS/cesium/blob/master/Specs/Renderer/ShaderCacheSpec.js).

Sometimes classes or functions are even designed with a separation specifically to enable more precise testing. For example, see [`getStringFromTypedArray`](https://github.com/CesiumGS/cesium/blob/master/Source/Core/getStringFromTypedArray.js) and [getStringFromTypedArraySpec.js](https://github.com/CesiumGS/cesium/blob/master/Specs/Core/getStringFromTypedArraySpec.js).

### Test Code is Code

Tests are written in JavaScript using Jasmine. It is important to realize that the tests themselves are code, just like CesiumJS. As such, the test code is held to the same standards as the engine code: it should be well organized, cohesive, loosely coupled, fast, and go through peer review.

### Testing Basics

[Cartesian3Spec.js](https://github.com/CesiumGS/cesium/blob/master/Specs/Core/Cartesian3Spec.js) contains the tests for [`Cartesian3`](https://github.com/CesiumGS/cesium/blob/master/Source/Core/Cartesian3.js), which is a class representing a 3D point or vector with `x`, `y`, and `z` properties, and typical functions like adding two `Cartesian3` objects.

Here is a stripped down version of the tests:

```javascript
define(["Core/Cartesian3"], function (Cartesian3) {
  "use strict";

  describe("Cartesian3", function () {
    it("construct with default values", function () {
      var cartesian = new Cartesian3();
      expect(cartesian.x).toEqual(0.0);
      expect(cartesian.y).toEqual(0.0);
      expect(cartesian.z).toEqual(0.0);
    });
  });
});
```

`describe` identifies this file as a test suite and we include modules the same way `define` is used in engine code.

Using Jasmine, each test is defined by calling `it` and passing a string that describes the test and a function that is the test.

This test constructs a default `Cartesian3` object and then expects that the `x`, `y`, and `z` properties are zero (their default) using Jasmine's `expect` and `toEqual` functions.

Tests should have at least one `expect` call, but they may also have several as long as the test is cohesive. A test should test one behavior; if a test grows too complicated, it is hard to debug when it fails. To test one function may only require one test with one `expect`, or it may require multiple tests, each with multiple `expect` statements. It depends on context. Experience, peer review, and the existing tests will help guide you.

The above test does not require creating a `Viewer` widget or even a WebGL context; the only part of CesiumJS it uses is `Cartesian3` and anything it depends on.

> To learn the ins and outs of Jasmine, take 15 minutes to go through their [examples](http://jasmine.github.io/2.2/introduction.html). We will not cover all the details in this guide.

### Comparing Floating-Point Values

We often can't rely on an exact floating-point comparison. In this case, use `toEqualEpsilon` instead of `toEqual` to compare within a tolerance.

```javascript
it("angleBetween works for acute angles", function () {
  var x = new Cartesian3(0.0, 1.0, 0.0);
  var y = new Cartesian3(1.0, 1.0, 0.0);
  expect(Cartesian3.angleBetween(x, y)).toEqualEpsilon(
    CesiumMath.PI_OVER_FOUR,
    CesiumMath.EPSILON14
  );
  expect(Cartesian3.angleBetween(y, x)).toEqualEpsilon(
    CesiumMath.PI_OVER_FOUR,
    CesiumMath.EPSILON14
  );
});
```

`toEqualEpsilon` is a custom Jasmine matcher that the CesiumJS tests add. See [Specs/addDefaultMatchers.js](https://github.com/CesiumGS/cesium/blob/master/Specs/addDefaultMatchers.js) for all the custom matchers. In general, all test utility functions are in files in the `Specs` root directory.

For more on comparing floating-point numbers, see [Comparing Floating Point Numbers, 2012 Edition](https://randomascii.wordpress.com/2012/02/25/comparing-floating-point-numbers-2012-edition/).

### Testing Exceptions

In addition to testing success cases, we also test all failure cases. The custom matchers, `toThrowDeveloperError` and `toThrowRuntimeError`, can be used to expect an exception to be thrown.

```javascript
it("fromDegrees throws with no latitude", function () {
  expect(function () {
    Cartesian3.fromDegrees(0.0);
  }).toThrowDeveloperError();
});
```

Above, `Cartesian3.fromDegrees` is expected to throw a `DeveloperError` because it expects longitude and latitude arguments, and only longitude is provided.

Tips:

- When testing for exceptions, put only code that is expected to trigger the exception inside the function passed to `expect()`, in case setup code unintentionally throws an exception.
- To verify the right exception is thrown, it is often useful to comment out the `expect` call when first running the test, for example:

```javascript
it("fromDegrees throws with no latitude", function () {
  //    expect(function() {
  Cartesian3.fromDegrees(0.0);
  //    }).toThrowDeveloperError();
});
```

### Before and After Tests and Suites

The Jasmine functions `beforeAll` and `afterAll` are used to run a function before and after, respectively, all the tests in a suite. Likewise, `beforeEach` and `afterEach` run a function before and after each test is run. For example, here is a common pattern from [DebugModelMatrixPrimitiveSpec.js](https://github.com/CesiumGS/cesium/blob/master/Specs/Scene/DebugModelMatrixPrimitiveSpec.js):

```javascript
var scene;

beforeAll(function () {
  scene = createScene();
});

afterAll(function () {
  scene.destroyForSpecs();
});

afterEach(function () {
  scene.primitives.removeAll();
});
```

Above, `scene` is scoped at the suite-level, so all tests in the file have access to it. Before the suite is run, `beforeAll` is used to assign to `scene` (see below), and after the suite is run, `afterAll` is used to destroy the scene. Using `afterEach`, after each test is run, all the primitives are removed from the scene. `scene` is typically used in a test like this:

```javascript
it("renders", function () {
  var p = scene.primitives.add(new DebugModelMatrixPrimitive());
  expect(scene).notToRender([0, 0, 0, 255]);
});
```

The test knows `scene` will be defined and does not need to worry about cleaning up the `scene` because `afterEach` and `afterAll` take care of it.

We strive to write isolated isolated tests so that a test can be run individually and produce the same results as when running the suite containing the test or all CesiumJS tests. Therefore, a test should not depend, for example, on a previous test setting global state.

The tests in the `'WebGL'` category do not strictly follow this pattern. Creating a WebGL context (which is implicit, for example, in `createScene`) is slow. Because it creates a lot of contexts, e.g., one per test, it is not well supported in browsers. So the tests use the pattern in the code example below where a `scene` (or `viewer` or `context`) has the lifetime of the suite using `beforeAll` and `afterAll`.

### Rendering Tests

Unlike the `Cartesian3` tests we first saw, many tests need to construct the main CesiumJS `Viewer` widget or one of its major components. Low-level renderer tests construct just `Context` (which, itself, has a canvas and WebGL context), and primitive tests construct a `Scene` (which contains a `Context`).

As shown above, these tests use CesiumJS test utility functions: `createViewer`, `createScene`, or `createContext`. These functions honor query parameters passed to the tests (e.g., enabling WebGL validation or the WebGL stub) and add a few utility functions to the returned object. For example, `createScene` creates a 1x1 pixel canvas with a CesiumJS Scene and adds `renderForSpecs` (to initialize and render a frame) and `destroyForSpecs` to the returned `Scene` object.

> Most CesiumJS apps do not render the scene directly; instead, the `Viewer` object's default render loop renders the scene implicit to the user. The tests are an exception; most tests explicitly render the scene.

CesiumJS adds several custom Jasmine matchers to make the rendering tests more concise and to support running tests with the WebGL stub. When using the WebGL stub, the WebGL implementation is a noop, and test expectations that rely on reading back from WebGL are ignored. The rendering custom matchers are:

- `toRender`
- `notToRender`
- `toRenderAndCall`
- `toPickPrimitive`
- `notToPick`
- `toPickAndCall`
- `toDrillPickAndCall`
- `toReadPixels`
- `notToReadPixels`
- `contextToRender`
- `notContextToRender`

`toRender` and `notToRender` clear a 1x1 viewport to black, renders the scene into it, and verifies the RGBA value of the pixel, e.g.:

```javascript
it("renders", function () {
  var p = scene.primitives.add(new DebugModelMatrixPrimitive());
  expect(scene).notToRender([0, 0, 0, 255]);
});

it("does not render when show is false", function () {
  scene.primitives.add(
    new DebugModelMatrixPrimitive({
      show: false,
    })
  );
  expect(scene).toRender([0, 0, 0, 255]);
});
```

Like most rendering tests, the first example uses a coarse-grained expectation to check that the pixel is not the default value of black. Although an expectation this coarse-grained may not catch all subtle errors, it is reliable across platforms, and we rarely have bugs a more fine-grained test would have caught, especially with some manual testing (see below).

The second test verifies that the pixel value is the same as the default background color since the primitive's `show` property is `false`.

`toRender` and `notToRender` can also render the scene at a given CesiumJS simulation time, e.g.,:

```javascript
expect({
  scene: scene,
  time: t,
}).toRender([0, 0, 0, 255]);
```

For more complicated expectations, which will still be ignored with the WebGL stub, `toRenderAndCall` takes a callback function:

```javascript
expect(scene).toRenderAndCall(function (rgba) {
  expect(rgba[0]).not.toEqual(0);
  expect(rgba[1]).toBeGreaterThanOrEqualTo(0);
  expect(rgba[2]).toBeGreaterThanOrEqualTo(0);
  expect(rgba[3]).toEqual(255);
});
```

For reliability across WebGL implementations, use complex expectations in `toRenderAndCall` sparingly.

Similar custom matchers are used for picking tests:

```javascript
var b = billboards.add(/* ... */);
expect(scene).toPickPrimitive(b); // Can also use toPickAndCall() and toDrillPickAndCall()

b.show = false;
expect(scene).notToPick();
```

For tests that render the scene themselves, `toReadPixels` and `notToReadPixels` are used to verify the RGBA value. In the simplest case, pass an RGBA array, e.g.:

```javascript
expect(context).toReadPixels([0, 0, 0, 255]);

expect(context).notToReadPixels([0, 0, 0, 255]);
```

`toReadPixels` can also read from a given framebuffer and use an epsilon for the RGBA comparison test, e.g.:

```javascript
expect({
  context: context,
  framebuffer: framebuffer,
  epsilon: 1,
}).toReadPixels([0, 0, 0, 255]);
```

Low-level CesiumJS renderer tests use just a `Context` without a CesiumJS `Scene`, and use the `contextToRender` and `notContextToRender` custom matchers to render a WebGL point primitive to the context's 1x1 viewport and verify the RGBA value, e.g.:

```javascript
expect({
  context: context,
  shaderProgram: sp,
}).contextToRender(expected);

expect(/* ... */).notContextToRender();
```

Uniforms, the model matrix, and various depth options can be provided. In addition, instead of providing a full shader program, just the fragment shader's source can be provided, e.g.,

```javascript
it("can declare automatic uniforms", function () {
  var fs =
    "void main() { " +
    "  gl_FragColor = vec4((czm_viewport.x == 0.0) && (czm_viewport.y == 0.0) && (czm_viewport.z == 1.0) && (czm_viewport.w == 1.0)); " +
    "}";
  expect({
    context: context,
    fragmentShader: fs,
  }).contextToRender();
});
```

### GLSL

GLSL is the shading language used by WebGL to run small graphics programs in parallel on the GPU. Under-the-hood, CesiumJS contains a library of GLSL identifiers and functions. These are unit tested by writing a simple fragment shader that outputs white if the test passes. For example, here is an excerpt from [BuiltinFunctionsSpec.js](https://github.com/CesiumGS/cesium/blob/master/Specs/Renderer/BuiltinFunctionsSpec.js);

```javascript
var context;

beforeAll(function () {
  context = createContext();
});

afterAll(function () {
  context.destroyForSpecs();
});

it("has czm_transpose (2x2)", function () {
  var fs =
    "void main() { " +
    "  mat2 m = mat2(1.0, 2.0, 3.0, 4.0); " +
    "  mat2 mt = mat2(1.0, 3.0, 2.0, 4.0); " +
    "  gl_FragColor = vec4(czm_transpose(m) == mt); " +
    "}";

  context.verifyDrawForSpecs(fs);
});
```

`createContext` returns a `Context` object with a test function, `verifyDrawForSpecs`, that renders a point to the 1x1 canvas and verifies the pixel value is white, e.g.,

```javascript
expect(context.readPixels()).toEqual([255, 255, 255, 255]);
```

In the test above, the expectation is implicit in the GLSL string for the fragment shader, `fs`, which assigns white to `gl_FragColor` if `czm_transpose` correctly transposes the matrix.

### Spies

It can be useful to expect if a function was called and inspect information about the function call such as the arguments passed to it. Jasmine spies are used for this.

Here is an excerpt from [TweenCollectionSpec.js](https://github.com/CesiumGS/cesium/blob/master/Specs/Scene/TweenCollectionSpec.js):

```javascript
it("add() adds with a duration of zero", function () {
  var complete = jasmine.createSpy("complete");

  var tweens = new TweenCollection();
  tweens.add({
    startObject: {},
    stopObject: {},
    duration: 0.0,
    complete: complete,
  });

  expect(tweens.length).toEqual(0);
  expect(complete).toHaveBeenCalled();
});
```

Tweens are used for animation. This test creates a spy with `jasmine.createSpy` to verify that a tween calls the provided `complete` function when a tween finishes animating using `toHaveBeenCalled()`, which is immediately in this case given `duration` is `0.0`.

Spies can also provide more information about the function call (or calls). Here is an excerpt from [GeocoderViewModelSpec.js](https://github.com/CesiumGS/cesium/blob/master/Specs/Widgets/Geocoder/GeocoderViewModelSpec.js):

```javascript
it("Zooms to longitude, latitude, height", function () {
  var viewModel = new GeocoderViewModel({
    scene: scene,
  });

  spyOn(Camera.prototype, "flyTo");

  viewModel.searchText = " 1.0, 2.0, 3.0 ";
  viewModel.search();
  expect(Camera.prototype.flyTo).toHaveBeenCalled();
  expect(Camera.prototype.flyTo.calls.mostRecent().args[0].destination).toEqual(
    Cartesian3.fromDegrees(1.0, 2.0, 3.0)
  );

  viewModel.searchText = "1.0   2.0   3.0";
  viewModel.search();
  expect(Camera.prototype.flyTo.calls.mostRecent().args[0].destination).toEqual(
    Cartesian3.fromDegrees(1.0, 2.0, 3.0)
  );
});
```

Here, `spyOn` is used to replace `Camera.flyTo` (prototype function on instances) with a spy. When the Geocoder is used to search for a location, the test expects that `Camera.flyTo` was called with the right arguments.

Spies can also be used on non-prototype functions. Here is an excerpt from [ModelSpec.js](https://github.com/CesiumGS/cesium/blob/master/Specs/Scene/ModelSpec.js):

```javascript
it("Applies the right render state", function () {
  spyOn(RenderState, "fromCache").and.callThrough();

  return loadModelJson(texturedBoxModel.gltf).then(function (model) {
    var rs = {
      frontFace: WebGLConstants.CCW,
      cull: {
        enabled: true,
        face: WebGLConstants.BACK,
      },
      // ...
    };

    expect(RenderState.fromCache).toHaveBeenCalledWith(rs);
    primitives.remove(model);
  });
});
```

This test verifies that a glTF model uses the expected render state. First, a spy is added to `RenderState.fromCache`. Since we want the spy to collect information but still call the original function, `and.callThrough()` is used. Once the model is loaded, `toHaveBeenCalledWith` is used to expect that `RenderState.fromCache` was called with the expected arguments.

For more examples of what you can do with spies, see the [Jasmine examples](http://jasmine.github.io/2.2/introduction.html).

Beware of too tightly coupling a test with an implementation; it makes engine code hard to refactor and results in specific narrow tests. Given that we are usually **white box** testing (where we know the implementation details, as opposed to **black box** testing), we need to resist the urge to let too many implementation details leak into a test. In particular, reach into private members (whose names start with `_`) sparingly.

### Test Data and Services

Sometimes, a test requires sample data, like a CZML file or glTF model, or a service. When possible, we try to procedurally create data or mock a response in the test instead of reading a local file or making an external request. For example, [loadArrayBufferSpec.js](https://github.com/CesiumGS/cesium/blob/master/Specs/Core/loadArrayBufferSpec.js) uses a spy to simulate an XHR response.

When external data can't be avoided, prefer storing a small file in a subdirectory of [Specs/Data](https://github.com/CesiumGS/cesium/tree/master/Specs/Data). Avoid bloating the repo with an unnecessarily large file. Update [LICENSE.md](https://github.com/CesiumGS/cesium/blob/master/LICENSE.md) if the data requires a license or attribution. Include a README file when useful, for example, see [Specs/Data/Models/Box-Textured-Custom](https://github.com/CesiumGS/cesium/tree/master/Specs/Data/Models/Box-Textured-Custom).

Make external requests that assume the tests are being used with an Internet connection very sparingly. We anticipate being able to run the tests offline.

### Promises

(For an introduction to promises, see [JavaScript Promises - There and back again](http://www.html5rocks.com/en/tutorials/es6/promises/)).

For asynchronous testing, Jasmine's `it` function uses a `done` callback. For better integration with CesiumJS's asynchronous patterns, CesiumJS replaces `it` with a function that can return promises.

Here is an excerpt from [ModelSpec.js](https://github.com/CesiumGS/cesium/blob/master/Specs/Scene/ModelSpec.js):

```javascript
var texturedBoxUrl = "./Data/Models/Box-Textured/CesiumTexturedBoxTest.gltf";
var texturedBoxModel;

var cesiumAirUrl = "./Data/Models/CesiumAir/Cesium_Air.gltf";
var cesiumAirModel;

<<<<<<< HEAD
beforeAll(function() {
    var modelPromises = [];
    modelPromises.push(loadModel(texturedBoxUrl).then(function(model) {
        texturedBoxModel = model;
    }));
    modelPromises.push(loadModel(cesiumAirUrl).then(function(model) {
        cesiumAirModel = model;
    }));

    return Promise.all(modelPromises);
=======
beforeAll(function () {
  var modelPromises = [];
  modelPromises.push(
    loadModel(texturedBoxUrl).then(function (model) {
      texturedBoxModel = model;
    })
  );
  modelPromises.push(
    loadModel(cesiumAirUrl).then(function (model) {
      cesiumAirModel = model;
    })
  );

  return when.all(modelPromises);
>>>>>>> 2fd0e8f7
});
```

Given a model's url, `loadModel` (detailed below) returns a promise that resolves when a model is loaded. Here, `beforeAll` is used to ensure that two models, stored in suite-scoped variables, `texturedBoxModel` and `cesiumAirModel`, are loaded before any tests are run.

Here is an implementation of `loadModel`:

```javascript
function loadModelJson(gltf) {
  var model = primitives.add(new Model());

  return pollToPromise(
    function () {
      // Render scene to progressively load the model
      scene.renderForSpecs();
      return model.ready;
    },
    { timeout: 10000 }
  ).then(function () {
    return model;
  });
}
```

Since loading a model requires asynchronous requests and creating WebGL resources that may be spread over several frames, CesiumJS's `pollToPromise` is used to return a promise that resolves when the model is ready, which occurs by rendering the scene in an implicit loop (hence the name "poll") until `model.ready` is `true` or the `timeout` is reached.

`pollToPromise` is used in many places where a test needs to wait for an asynchronous event before testing its expectations. Here is an excerpt from [BillboardCollectionSpec.js](https://github.com/CesiumGS/cesium/blob/master/Specs/Scene/BillboardCollectionSpec.js):

```javascript
it("can create a billboard using a URL", function () {
  var b = billboards.add({
    image: "./Data/Images/Green.png",
  });
  expect(b.ready).toEqual(false);

  return pollToPromise(function () {
    return b.ready;
  }).then(function () {
    expect(scene).toRender([0, 255, 0, 255]);
  });
});
```

Here a billboard is loaded using a url to image. Internally, `Billboard` makes an asynchronous request for the image and then sets its `ready` property to `true`. The function passed to `pollToPromise` just returns the value of `ready`; it does not need to render the scene to progressively complete the request like `Model`. Finally, the resolve function (passed to `then`) verifies that the billboard is green.

To test if a promises rejects, we call `fail` in the resolve function and put the expectation in the reject function. Here is an excerpt from [ArcGisMapServerImageryProviderSpec.js](https://github.com/CesiumGS/cesium/blob/master/Specs/Scene/ArcGisMapServerImageryProviderSpec.js):

```javascript
<<<<<<< HEAD
it('rejects readyPromise on error', function() {
    var baseUrl = '//tiledArcGisMapServer.invalid';

    var provider = new ArcGisMapServerImageryProvider({
        url : baseUrl
    });

    return provider.readyPromise.then(function () {
        fail('should not resolve');
    }).catch(function (e) {
        expect(e.message).toContain(baseUrl);
        expect(provider.ready).toBe(false);
=======
it("rejects readyPromise on error", function () {
  var baseUrl = "//tiledArcGisMapServer.invalid";

  var provider = new ArcGisMapServerImageryProvider({
    url: baseUrl,
  });

  return provider.readyPromise
    .then(function () {
      fail("should not resolve");
    })
    .otherwise(function (e) {
      expect(e.message).toContain(baseUrl);
      expect(provider.ready).toBe(false);
>>>>>>> 2fd0e8f7
    });
});
```

### Mocks

To isolate testing, mock objects can be used to simulate real objects. Here is an excerpt from [SceneSpec.js](https://github.com/CesiumGS/cesium/blob/master/Specs/Scene/SceneSpec.js);

```javascript
function MockPrimitive(command) {
  this.update = function (frameState) {
    frameState.commandList.push(command);
  };
  this.destroy = function () {};
}

it("debugCommandFilter filters commands", function () {
  var c = new DrawCommand({
    pass: Pass.OPAQUE,
  });
  c.execute = function () {};
  spyOn(c, "execute");

  scene.primitives.add(new MockPrimitive(c));

  scene.debugCommandFilter = function (command) {
    return command !== c; // Do not execute command
  };

  scene.renderForSpecs();
  expect(c.execute).not.toHaveBeenCalled();
});
```

This test verifies that `debugCommandFilter` can be used to filter the commands executed when the scene is rendered. Here, the function passed to `debugCommandFilter` explicitly filters out the command `c`. In order to ask the scene to execute the command in the first place, a mock object, `MockPrimitive`, is used to return the command when the scene is rendered.

This test is more cohesive and easier to debug than if it were written using a _real_ primitive, which brings along all of its extra behavior and does not provide direct access to its commands.

### Categories

As mentioned above, some tests are in the `'WebGL'` category. To assign a category to a suite, pass the category to `describe`.

```javascript
define(["Scene/DebugModelMatrixPrimitive", "Specs/createScene"], function (
  DebugModelMatrixPrimitive,
  createScene
) {
  "use strict";

  describe(
    "Scene/DebugModelMatrixPrimitive",
    function () {
      var scene;

      beforeAll(function () {
        scene = createScene();
      });

      afterAll(function () {
        scene.destroyForSpecs();
      });

      // ...
    },
    "WebGL"
  );
});
```

CesiumJS uses a customized `describe` function that wraps Jasmine describe calls and provides the category capability.

## Manual Testing

Sometimes running the unit tests is all that is needed to verify new code. However, we often also manually run CesiumJS to see the effects of new code. Sometimes it is as simple as running CesiumJS Viewer before opening a pull request, perhaps because we just added a new function to `Cartesian3`. Other times, it is as involved as going through each example in Sandcastle and testing the different options because, for example, we refactored the renderer for WebGL 2. Most often, there is a middle ground, for example, we added a new feature to `Model` so we ran the Sandcastle examples that create 3D Models.

## Pragmatic Advice

Advice from [@pjcozzi](https://github.com/pjcozzi):

### Start with a Similar (Small) Test

> Since I wrote the very first CesiumJS test, I have not written a suite - or even individual test - from scratch. I suspect no one does.

![](6.jpg)

The first 73 CesiumJS tests from March 2011.

> Instead, start with a similar suite or test, copy it, strip it down to the minimum you need, and then start adding your specific code. For example, if you are adding a new math type, start with Cartesian3Spec.js or Matrix4Spec.js. If you are adding a new primitive, start with DebugModelMatrixPrimitiveSpec.js.

### Debugger-Aided Incremental Improvements

> Two decades ago, I didn't know what unit tests and code coverage were. I wrote _a little bit of code_, put breakpoints in all the new code paths, and then ran the app in the debugger. When a breakpoint hit, I stepped through the code, looked at the variable values, and verified that the code was doing what I intended. I did this until everything worked and all the breakpoints were hit. Then, I repeated: I added a bit more new code, new breakpoints, and incrementally tested.

> Even today, with modern tools and experience, I never code for hours straight without testing, and I rarely write new code without seeing it execute in the debugger. Debuggers are not a reactive tool for when a bug is found, they are a proactive tool for gaining insight and avoiding surprises.

> Try this approach for yourself!

## Resources

See Section 4.4 of [Getting Serious with JavaScript](http://webglinsights.github.io/downloads/WebGL-Insights-Chapter-4.pdf) by CesiumJS contributors Matthew Amato and Kevin Ring in _WebGL Insights_ for a deeper but less broad presentation of CesiumJS testing.<|MERGE_RESOLUTION|>--- conflicted
+++ resolved
@@ -605,18 +605,6 @@
 var cesiumAirUrl = "./Data/Models/CesiumAir/Cesium_Air.gltf";
 var cesiumAirModel;
 
-<<<<<<< HEAD
-beforeAll(function() {
-    var modelPromises = [];
-    modelPromises.push(loadModel(texturedBoxUrl).then(function(model) {
-        texturedBoxModel = model;
-    }));
-    modelPromises.push(loadModel(cesiumAirUrl).then(function(model) {
-        cesiumAirModel = model;
-    }));
-
-    return Promise.all(modelPromises);
-=======
 beforeAll(function () {
   var modelPromises = [];
   modelPromises.push(
@@ -630,8 +618,7 @@
     })
   );
 
-  return when.all(modelPromises);
->>>>>>> 2fd0e8f7
+  return Promise.all(modelPromises);
 });
 ```
 
@@ -680,20 +667,6 @@
 To test if a promises rejects, we call `fail` in the resolve function and put the expectation in the reject function. Here is an excerpt from [ArcGisMapServerImageryProviderSpec.js](https://github.com/CesiumGS/cesium/blob/master/Specs/Scene/ArcGisMapServerImageryProviderSpec.js):
 
 ```javascript
-<<<<<<< HEAD
-it('rejects readyPromise on error', function() {
-    var baseUrl = '//tiledArcGisMapServer.invalid';
-
-    var provider = new ArcGisMapServerImageryProvider({
-        url : baseUrl
-    });
-
-    return provider.readyPromise.then(function () {
-        fail('should not resolve');
-    }).catch(function (e) {
-        expect(e.message).toContain(baseUrl);
-        expect(provider.ready).toBe(false);
-=======
 it("rejects readyPromise on error", function () {
   var baseUrl = "//tiledArcGisMapServer.invalid";
 
@@ -705,10 +678,9 @@
     .then(function () {
       fail("should not resolve");
     })
-    .otherwise(function (e) {
+    .catch(function (e) {
       expect(e.message).toContain(baseUrl);
       expect(provider.ready).toBe(false);
->>>>>>> 2fd0e8f7
     });
 });
 ```
