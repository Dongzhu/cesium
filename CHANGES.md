--- conflicted
+++ resolved
@@ -13,11 +13,8 @@
 - Fixed an issue where the boundary rectangles in `TileAvailability` are not sorted correctly, causing terrain to sometimes fail to achieve its maximum detail. [#9098](https://github.com/CesiumGS/cesium/pull/9098)
 - Fixed an issue where a request for an availability tile of the reference layer is delayed because the throttle option is on. [#9099](https://github.com/CesiumGS/cesium/pull/9099)
 - Fixed an issue where Node.js tooling could not resolve package.json. [#9105](https://github.com/CesiumGS/cesium/pull/9105)
-<<<<<<< HEAD
 - Fixed classification artifacts on some mobile devices. [#9108](https://github.com/CesiumGS/cesium/pull/9108)
-=======
 - Fixed an issue where Resource silently fails to load if being used multiple times. [#9093](https://github.com/CesiumGS/cesium/issues/9093)
->>>>>>> 8c142c9e
 
 ### 1.72 - 2020-08-03
 
