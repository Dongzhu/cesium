--- conflicted
+++ resolved
@@ -19,13 +19,10 @@
 - Fixed artifact for skinned model when log depth is enabled. [#6447](https://github.com/CesiumGS/cesium/issues/6447)
 - Fixed a bug where certain rhumb arc polylines would lead to a crash. [#8787](https://github.com/CesiumGS/cesium/pull/8787)
 - Fixed handling of Label's backgroundColor and backgroundPadding option [#8949](https://github.com/CesiumGS/cesium/8949)
-<<<<<<< HEAD
 - Fixed an error of applying clip planes to globe when enabling WebGL 2.0 [#7712](https://github.com/CesiumGS/cesium/issues/7712)
 - Fixed a bug where half-float texture doesn't have correct WebGL 2.0 parameter [#8975](https://github.com/CesiumGS/cesium/pull/8975)
+- Fixed several bugs when rendering CesiumJS in a WebG 2 context. [#797](https://github.com/CesiumGS/cesium/issues/797)
 - Fixed a bug where switching from perspective to orthographic caused triangles to overlap each other incorrectly. [#8346](https://github.com/CesiumGS/cesium/issues/8346)
-=======
-- Fixed several bugs when rendering CesiumJS in a WebG 2 context. [#797](https://github.com/CesiumGS/cesium/issues/797)
->>>>>>> 6f4fadf7
 
 ### 1.70.1 - 2020-06-10
 
