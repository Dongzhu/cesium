<!DOCTYPE html>
<html lang="en">
<head>
	<meta name="description" content="Draw ellipsoids.">
    <meta charset="utf-8">
    <meta http-equiv="X-UA-Compatible" content="IE=Edge,chrome=1">  <!-- Use Chrome Frame in IE -->
    <meta name="viewport" content="width=device-width, height=device-height, initial-scale=1, maximum-scale=1, minimum-scale=1, user-scalable=no">
    <title>Cesium Demo</title>
    <script>
    var Sandcastle = {};
    Sandcastle.declare = function () {};
    Sandcastle.highlight = function () {};
    Sandcastle.registered = [];
    if (window.location.protocol === 'file:') {
        if (confirm("You must host this app on a web server.\nSee contributor's guide for more info?")) {
            window.location = 'https://github.com/AnalyticalGraphicsInc/cesium/wiki/Contributor%27s-Guide';
        }
    }
    </script>
    <script data-dojo-config="async: 1, tlmSiblingOfDojo: 0" src="../../../ThirdParty/dojo-release-1.7.2-src/dojo/dojo.js"></script>
    <script type="text/javascript">
    require({
        baseUrl : '../../..',
        packages: [
            { name: 'dojo', location: 'ThirdParty/dojo-release-1.7.2-src/dojo' },
            { name: 'dijit', location: 'ThirdParty/dojo-release-1.7.2-src/dijit' },
            { name: 'dojox', location: 'ThirdParty/dojo-release-1.7.2-src/dojox' },
            { name: 'Source', location: 'Source' },
            { name: 'Core', location: 'Source/Core' },
            { name: 'DynamicScene', location: 'Source/DynamicScene' },
            { name: 'Renderer', location: 'Source/Renderer' },
            { name: 'Scene', location: 'Source/Scene' },
            { name: 'Shaders', location: 'Source/Shaders' },
            { name: 'ThirdParty', location: 'Source/ThirdParty' },
            { name: 'Widgets', location: 'Source/Widgets' }
        ]
    });
    </script>
    <link rel="Stylesheet" href="../../../ThirdParty/dojo-release-1.7.2-src/dijit/themes/claro/claro.css" type="text/css">
    <link rel="Stylesheet" href="../../../Source/Widgets/Dojo/CesiumViewerWidget.css" type="text/css">
</head>
<body class="claro">

<style>
body {
    background: #000;
    color: #eee;
    font-family: sans-serif;
    font-size: 9pt;
    padding: 0;
    margin: 0;
    width: 100%;
    height: 100%;
    overflow: hidden;
}
.fullSize {
    display: block;
    position: absolute;
    top: 0;
    left: 0;
    border: none;
    width: 100%;
    height: 100%;
    z-index: -1;
}
#toolbar {
    margin: 5px;
    padding: 2px 5px;
    position: absolute;
}
</style>

<div id="cesiumContainer" class="fullSize"></div>
<div id="toolbar">Loading...</div>

<script id="cesium_sandcastle_script">
require([
    'Source/Cesium', 'Widgets/Dojo/CesiumViewerWidget',
    'dojo/on', 'dojo/dom'
], function(
    Cesium, CesiumViewerWidget,
    on, dom)
{
    "use strict";

    function createPrimitives(widget) {
        var scene = widget.scene;
        var ellipsoid = widget.ellipsoid;
        var primitives = scene.getPrimitives();

<<<<<<< HEAD
		var e = new Cesium.EllipsoidPrimitive();
		Sandcastle.declare(e); // For highlighting on mouseover in Sandcastle.
		e.position = ellipsoid.cartographicToCartesian(Cesium.Cartographic.fromDegrees(-75.59777, 40.03883, 500000));
		e.radii = new Cesium.Cartesian3(1000000.0, 500000.0, 500000.0);
        e.material = Cesium.Material.fromType(undefined, Cesium.Material.RimLightingType);
		primitives.add(e);

		var e2 = new Cesium.EllipsoidPrimitive();
		Sandcastle.declare(e2); // For highlighting on mouseover in Sandcastle.
		e2.modelMatrix = Cesium.Transforms.eastNorthUpToFixedFrame(ellipsoid.cartographicToCartesian(Cesium.Cartographic.fromDegrees(-95.59777, 40.03883, 0.0)));
		e2.position = {
			x : 0.0,
			y : 0.0,
			z : 750000.0
		};
		e2.radii = {
			x : 250000.0,
			y : 250000.0,
			z : 750000.0
		};
		primitives.add(e2);		
=======
        var e = new Cesium.EllipsoidPrimitive();
        Sandcastle.declare(e); // For Sandcastle highlighting.
        e.center = ellipsoid.cartographicToCartesian(
            Cesium.Cartographic.fromDegrees(-75.0, 40.0, 500000.0));
        e.radii = new Cesium.Cartesian3(500000.0, 500000.0, 500000.0);
        primitives.add(e);
        
        var e2 = new Cesium.EllipsoidPrimitive();
        Sandcastle.declare(e2); // For Sandcastle highlighting.
        e2.modelMatrix = Cesium.Transforms.eastNorthUpToFixedFrame(
            ellipsoid.cartographicToCartesian(
              Cesium.Cartographic.fromDegrees(-95.0, 40.0, 500000.0)));
        e2.radii = new Cesium.Cartesian3(300000.0, 300000.0, 500000.0);
        e2.material = Cesium.Material.fromType(scene.getContext(), Cesium.Material.StripeType);
        primitives.add(e2);
>>>>>>> 88b07fd4
    }

    var cesiumViewerWidget = new CesiumViewerWidget({
        onObjectMousedOver : function(mousedOverObject) {
            cesiumViewerWidget.highlightObject(mousedOverObject);
            Sandcastle.highlight(mousedOverObject);
        },
        postSetup : function(widget) {
            createPrimitives(widget);
            widget.startRenderLoop();
        }
    }).placeAt(dom.byId("cesiumContainer"));
    
    dom.byId('toolbar').innerHTML = '';
});

</script>
</body>
</html><|MERGE_RESOLUTION|>--- conflicted
+++ resolved
@@ -88,34 +88,12 @@
         var ellipsoid = widget.ellipsoid;
         var primitives = scene.getPrimitives();
 
-<<<<<<< HEAD
-		var e = new Cesium.EllipsoidPrimitive();
-		Sandcastle.declare(e); // For highlighting on mouseover in Sandcastle.
-		e.position = ellipsoid.cartographicToCartesian(Cesium.Cartographic.fromDegrees(-75.59777, 40.03883, 500000));
-		e.radii = new Cesium.Cartesian3(1000000.0, 500000.0, 500000.0);
-        e.material = Cesium.Material.fromType(undefined, Cesium.Material.RimLightingType);
-		primitives.add(e);
-
-		var e2 = new Cesium.EllipsoidPrimitive();
-		Sandcastle.declare(e2); // For highlighting on mouseover in Sandcastle.
-		e2.modelMatrix = Cesium.Transforms.eastNorthUpToFixedFrame(ellipsoid.cartographicToCartesian(Cesium.Cartographic.fromDegrees(-95.59777, 40.03883, 0.0)));
-		e2.position = {
-			x : 0.0,
-			y : 0.0,
-			z : 750000.0
-		};
-		e2.radii = {
-			x : 250000.0,
-			y : 250000.0,
-			z : 750000.0
-		};
-		primitives.add(e2);		
-=======
         var e = new Cesium.EllipsoidPrimitive();
         Sandcastle.declare(e); // For Sandcastle highlighting.
         e.center = ellipsoid.cartographicToCartesian(
             Cesium.Cartographic.fromDegrees(-75.0, 40.0, 500000.0));
         e.radii = new Cesium.Cartesian3(500000.0, 500000.0, 500000.0);
+        e.material = Cesium.Material.fromType(undefined, Cesium.Material.RimLightingType);
         primitives.add(e);
         
         var e2 = new Cesium.EllipsoidPrimitive();
@@ -126,7 +104,6 @@
         e2.radii = new Cesium.Cartesian3(300000.0, 300000.0, 500000.0);
         e2.material = Cesium.Material.fromType(scene.getContext(), Cesium.Material.StripeType);
         primitives.add(e2);
->>>>>>> 88b07fd4
     }
 
     var cesiumViewerWidget = new CesiumViewerWidget({
