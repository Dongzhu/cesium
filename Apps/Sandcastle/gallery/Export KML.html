<!DOCTYPE html>
<html lang="en">
  <head>
    <meta charset="utf-8" />
    <meta http-equiv="X-UA-Compatible" content="IE=edge" />
    <meta
      name="viewport"
      content="width=device-width, initial-scale=1, maximum-scale=1, minimum-scale=1, user-scalable=no"
    />
    <meta
      name="description"
      content="How to export a subset of a CesiumJS scene as a KML/KMZ file."
    />
    <meta name="cesium-sandcastle-labels" content="Showcases, DataSources" />
    <title>Export KML</title>
    <script type="text/javascript" src="../Sandcastle-header.js"></script>
    <script
      type="text/javascript"
      src="../../../Build/CesiumUnminified/Cesium.js"
      nomodule
    ></script>
    <script type="module" src="../load-cesium-es6.js"></script>
  </head>
  <body
    class="sandcastle-loading"
    data-sandcastle-bucket="bucket-requirejs.html"
  >
    <style>
      @import url(../templates/bucket.css);
    </style>
    <div id="cesiumContainer" class="fullSize"></div>
    <div id="loadingOverlay"><h1>Loading...</h1></div>
    <div id="toolbar">
      <div id="propertiesMenu"></div>
    </div>

    <script id="cesium_sandcastle_script">
      function startup(Cesium) {
        "use strict";
        //Sandcastle_Begin
        var viewer = new Cesium.Viewer("cesiumContainer", {
          shouldAnimate: true,
        });

<<<<<<< HEAD
var modelCzml = [{
    "id" : "document",
    "name" : "CZML Model",
    "version" : "1.0"
}, {
    "id" : "truck model",
    "name" : "Cesium Milk Truck",
    "position" : {
        "cartographicDegrees" : [-77, 37, 0]
    },
    "model": {
        "gltf" : "../../SampleData/models/CesiumMilkTruck/CesiumMilkTruck.glb"
    }
}];
=======
        var modelCzml = [
          {
            id: "document",
            name: "CZML Model",
            version: "1.0",
          },
          {
            id: "aircraft model",
            name: "Cesium Air",
            position: {
              cartographicDegrees: [-77, 37, 0],
            },
            model: {
              gltf:
                "../../SampleData/models/CesiumMilkTruck/CesiumMilkTruck.glb",
            },
          },
        ];
>>>>>>> bb9f245c

        function downloadBlob(filename, blob) {
          if (window.navigator.msSaveOrOpenBlob) {
            window.navigator.msSaveBlob(blob, filename);
          } else {
            var elem = window.document.createElement("a");
            elem.href = window.URL.createObjectURL(blob);
            elem.download = filename;
            document.body.appendChild(elem);
            elem.click();
            document.body.removeChild(elem);
          }
        }

        function reset() {
          viewer.trackedEntity = undefined;
          viewer.dataSources.removeAll();
        }

        // We fetch the resources that will be embedded in the KMZ file.
        var daeModelPromise = Cesium.Resource.fetchBlob({
          url: "../../SampleData/models/CesiumMilkTruck/CesiumMilkTruck.dae",
        });

        var texturePromise = Cesium.Resource.fetchBlob({
          url: "../../SampleData/models/CesiumMilkTruck/CesiumMilkTruck.png",
        });

        // This callback allows us to set the URL of the model to use
        // a COLLADA version of the model instead of the glTF version.
        // It also lets us specify the files that will be embedded in the exported KMZ.
        function modelCallback(modelGraphics, time, externalFiles) {
          var resource = modelGraphics.uri.getValue(time);

          if (resource.url.indexOf("CesiumMilkTruck") !== -1) {
            externalFiles["model/CesiumMilkTruck.dae"] = daeModelPromise;
            externalFiles["model/CesiumMilkTruck.png"] = texturePromise;

            return "model/CesiumMilkTruck.dae";
          }

          throw Cesium.RuntimeError("Unknown Model");
        }

        var filenameToSave = "";
        var dataSourcePromise;

        Sandcastle.addToolbarMenu(
          [
            {
              text: "Satellites",
              onselect: function () {
                reset();
                filenameToSave = "Satellites.kmz";
                dataSourcePromise = Cesium.CzmlDataSource.load(
                  "../../SampleData/simple.czml"
                );
                viewer.dataSources.add(dataSourcePromise);

<<<<<<< HEAD
        viewer.camera.flyHome(0);
    }
}, {
    text: 'Model',
    onselect: function () {
        reset();
        filenameToSave = 'Model.kmz';
        dataSourcePromise = Cesium.CzmlDataSource.load(modelCzml);
        viewer.dataSources.add(dataSourcePromise)
            .then(function(dataSource) {
                viewer.trackedEntity = dataSource.entities.getById('truck model');
            });
    }
}], 'propertiesMenu');
=======
                viewer.camera.flyHome(0);
              },
            },
            {
              text: "Model",
              onselect: function () {
                reset();
                filenameToSave = "Model.kmz";
                dataSourcePromise = Cesium.CzmlDataSource.load(modelCzml);
                viewer.dataSources
                  .add(dataSourcePromise)
                  .then(function (dataSource) {
                    viewer.trackedEntity = dataSource.entities.getById(
                      "aircraft model"
                    );
                  });
              },
            },
          ],
          "propertiesMenu"
        );
>>>>>>> bb9f245c

        Sandcastle.addToolbarButton("Download", function () {
          dataSourcePromise
            .then(function (dataSource) {
              return Cesium.exportKml({
                entities: dataSource.entities,
                kmz: true,
                modelCallback: modelCallback,
              });
            })
            .then(function (result) {
              downloadBlob(filenameToSave, result.kmz);
            });
<<<<<<< HEAD
        })
        .then(function(result) {
            downloadBlob(filenameToSave, result.kmz);
        })
        .otherwise(console.error);
});
//Sandcastle_End
    Sandcastle.finishedLoading();
}
if (typeof Cesium !== 'undefined') {
    window.startupCalled = true;
    startup(Cesium);
}
</script>
</body>
=======
        });
        //Sandcastle_End
        Sandcastle.finishedLoading();
      }
      if (typeof Cesium !== "undefined") {
        window.startupCalled = true;
        startup(Cesium);
      }
    </script>
  </body>
>>>>>>> bb9f245c
</html><|MERGE_RESOLUTION|>--- conflicted
+++ resolved
@@ -42,22 +42,6 @@
           shouldAnimate: true,
         });
 
-<<<<<<< HEAD
-var modelCzml = [{
-    "id" : "document",
-    "name" : "CZML Model",
-    "version" : "1.0"
-}, {
-    "id" : "truck model",
-    "name" : "Cesium Milk Truck",
-    "position" : {
-        "cartographicDegrees" : [-77, 37, 0]
-    },
-    "model": {
-        "gltf" : "../../SampleData/models/CesiumMilkTruck/CesiumMilkTruck.glb"
-    }
-}];
-=======
         var modelCzml = [
           {
             id: "document",
@@ -65,8 +49,8 @@
             version: "1.0",
           },
           {
-            id: "aircraft model",
-            name: "Cesium Air",
+            id: "truck model",
+            name: "Cesium Milk Truck",
             position: {
               cartographicDegrees: [-77, 37, 0],
             },
@@ -76,7 +60,6 @@
             },
           },
         ];
->>>>>>> bb9f245c
 
         function downloadBlob(filename, blob) {
           if (window.navigator.msSaveOrOpenBlob) {
@@ -136,22 +119,6 @@
                 );
                 viewer.dataSources.add(dataSourcePromise);
 
-<<<<<<< HEAD
-        viewer.camera.flyHome(0);
-    }
-}, {
-    text: 'Model',
-    onselect: function () {
-        reset();
-        filenameToSave = 'Model.kmz';
-        dataSourcePromise = Cesium.CzmlDataSource.load(modelCzml);
-        viewer.dataSources.add(dataSourcePromise)
-            .then(function(dataSource) {
-                viewer.trackedEntity = dataSource.entities.getById('truck model');
-            });
-    }
-}], 'propertiesMenu');
-=======
                 viewer.camera.flyHome(0);
               },
             },
@@ -165,7 +132,7 @@
                   .add(dataSourcePromise)
                   .then(function (dataSource) {
                     viewer.trackedEntity = dataSource.entities.getById(
-                      "aircraft model"
+                      "truck model"
                     );
                   });
               },
@@ -173,7 +140,6 @@
           ],
           "propertiesMenu"
         );
->>>>>>> bb9f245c
 
         Sandcastle.addToolbarButton("Download", function () {
           dataSourcePromise
@@ -186,24 +152,8 @@
             })
             .then(function (result) {
               downloadBlob(filenameToSave, result.kmz);
-            });
-<<<<<<< HEAD
-        })
-        .then(function(result) {
-            downloadBlob(filenameToSave, result.kmz);
-        })
-        .otherwise(console.error);
-});
-//Sandcastle_End
-    Sandcastle.finishedLoading();
-}
-if (typeof Cesium !== 'undefined') {
-    window.startupCalled = true;
-    startup(Cesium);
-}
-</script>
-</body>
-=======
+            })
+            .otherwise(console.error);
         });
         //Sandcastle_End
         Sandcastle.finishedLoading();
@@ -214,5 +164,4 @@
       }
     </script>
   </body>
->>>>>>> bb9f245c
 </html>